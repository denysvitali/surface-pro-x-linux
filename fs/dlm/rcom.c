// SPDX-License-Identifier: GPL-2.0-only
/******************************************************************************
*******************************************************************************
**
**  Copyright (C) Sistina Software, Inc.  1997-2003  All rights reserved.
**  Copyright (C) 2005-2008 Red Hat, Inc.  All rights reserved.
**
**
*******************************************************************************
******************************************************************************/

#include "dlm_internal.h"
#include "lockspace.h"
#include "member.h"
#include "lowcomms.h"
#include "midcomms.h"
#include "rcom.h"
#include "recover.h"
#include "dir.h"
#include "config.h"
#include "memory.h"
#include "lock.h"
#include "util.h"

static int rcom_response(struct dlm_ls *ls)
{
	return test_bit(LSFL_RCOM_READY, &ls->ls_flags);
}

static void _create_rcom(struct dlm_ls *ls, int to_nodeid, int type, int len,
			 struct dlm_rcom **rc_ret, char *mb, int mb_len)
{
	struct dlm_rcom *rc;
<<<<<<< HEAD
	struct dlm_mhandle *mh;
	char *mb;
	int mb_len = sizeof(struct dlm_rcom) + len;

	mh = dlm_lowcomms_get_buffer(to_nodeid, mb_len, GFP_NOFS, &mb);
	if (!mh) {
		log_print("create_rcom to %d type %d len %d ENOBUFS",
			  to_nodeid, type, len);
		return -ENOBUFS;
	}
=======
>>>>>>> e48bf29c

	rc = (struct dlm_rcom *) mb;

	rc->rc_header.h_version = (DLM_HEADER_MAJOR | DLM_HEADER_MINOR);
	rc->rc_header.u.h_lockspace = ls->ls_global_id;
	rc->rc_header.h_nodeid = dlm_our_nodeid();
	rc->rc_header.h_length = mb_len;
	rc->rc_header.h_cmd = DLM_RCOM;

	rc->rc_type = type;

	spin_lock(&ls->ls_recover_lock);
	rc->rc_seq = ls->ls_recover_seq;
	spin_unlock(&ls->ls_recover_lock);

	*rc_ret = rc;
}

static int create_rcom(struct dlm_ls *ls, int to_nodeid, int type, int len,
		       struct dlm_rcom **rc_ret, struct dlm_mhandle **mh_ret)
{
	int mb_len = sizeof(struct dlm_rcom) + len;
	struct dlm_mhandle *mh;
	char *mb;

	mh = dlm_midcomms_get_mhandle(to_nodeid, mb_len, GFP_NOFS, &mb);
	if (!mh) {
		log_print("%s to %d type %d len %d ENOBUFS",
			  __func__, to_nodeid, type, len);
		return -ENOBUFS;
	}

	_create_rcom(ls, to_nodeid, type, len, rc_ret, mb, mb_len);
	*mh_ret = mh;
	return 0;
}

static int create_rcom_stateless(struct dlm_ls *ls, int to_nodeid, int type,
				 int len, struct dlm_rcom **rc_ret,
				 struct dlm_msg **msg_ret)
{
	int mb_len = sizeof(struct dlm_rcom) + len;
	struct dlm_msg *msg;
	char *mb;

	msg = dlm_lowcomms_new_msg(to_nodeid, mb_len, GFP_NOFS, &mb,
				   NULL, NULL);
	if (!msg) {
		log_print("create_rcom to %d type %d len %d ENOBUFS",
			  to_nodeid, type, len);
		return -ENOBUFS;
	}

	_create_rcom(ls, to_nodeid, type, len, rc_ret, mb, mb_len);
	*msg_ret = msg;
	return 0;
}

static void _send_rcom(struct dlm_ls *ls, struct dlm_rcom *rc)
{
	dlm_rcom_out(rc);
}

static void send_rcom(struct dlm_ls *ls, struct dlm_mhandle *mh,
		      struct dlm_rcom *rc)
{
	_send_rcom(ls, rc);
	dlm_midcomms_commit_mhandle(mh);
}

static void send_rcom_stateless(struct dlm_ls *ls, struct dlm_msg *msg,
				struct dlm_rcom *rc)
{
	_send_rcom(ls, rc);
	dlm_lowcomms_commit_msg(msg);
	dlm_lowcomms_put_msg(msg);
}

static void set_rcom_status(struct dlm_ls *ls, struct rcom_status *rs,
			    uint32_t flags)
{
	rs->rs_flags = cpu_to_le32(flags);
}

/* When replying to a status request, a node also sends back its
   configuration values.  The requesting node then checks that the remote
   node is configured the same way as itself. */

static void set_rcom_config(struct dlm_ls *ls, struct rcom_config *rf,
			    uint32_t num_slots)
{
	rf->rf_lvblen = cpu_to_le32(ls->ls_lvblen);
	rf->rf_lsflags = cpu_to_le32(ls->ls_exflags);

	rf->rf_our_slot = cpu_to_le16(ls->ls_slot);
	rf->rf_num_slots = cpu_to_le16(num_slots);
	rf->rf_generation =  cpu_to_le32(ls->ls_generation);
}

static int check_rcom_config(struct dlm_ls *ls, struct dlm_rcom *rc, int nodeid)
{
	struct rcom_config *rf = (struct rcom_config *) rc->rc_buf;

	if ((rc->rc_header.h_version & 0xFFFF0000) != DLM_HEADER_MAJOR) {
		log_error(ls, "version mismatch: %x nodeid %d: %x",
			  DLM_HEADER_MAJOR | DLM_HEADER_MINOR, nodeid,
			  rc->rc_header.h_version);
		return -EPROTO;
	}

	if (le32_to_cpu(rf->rf_lvblen) != ls->ls_lvblen ||
	    le32_to_cpu(rf->rf_lsflags) != ls->ls_exflags) {
		log_error(ls, "config mismatch: %d,%x nodeid %d: %d,%x",
			  ls->ls_lvblen, ls->ls_exflags, nodeid,
			  le32_to_cpu(rf->rf_lvblen),
			  le32_to_cpu(rf->rf_lsflags));
		return -EPROTO;
	}
	return 0;
}

static void allow_sync_reply(struct dlm_ls *ls, uint64_t *new_seq)
{
	spin_lock(&ls->ls_rcom_spin);
	*new_seq = ++ls->ls_rcom_seq;
	set_bit(LSFL_RCOM_WAIT, &ls->ls_flags);
	spin_unlock(&ls->ls_rcom_spin);
}

static void disallow_sync_reply(struct dlm_ls *ls)
{
	spin_lock(&ls->ls_rcom_spin);
	clear_bit(LSFL_RCOM_WAIT, &ls->ls_flags);
	clear_bit(LSFL_RCOM_READY, &ls->ls_flags);
	spin_unlock(&ls->ls_rcom_spin);
}

/*
 * low nodeid gathers one slot value at a time from each node.
 * it sets need_slots=0, and saves rf_our_slot returned from each
 * rcom_config.
 *
 * other nodes gather all slot values at once from the low nodeid.
 * they set need_slots=1, and ignore the rf_our_slot returned from each
 * rcom_config.  they use the rf_num_slots returned from the low
 * node's rcom_config.
 */

int dlm_rcom_status(struct dlm_ls *ls, int nodeid, uint32_t status_flags)
{
	struct dlm_rcom *rc;
	struct dlm_msg *msg;
	int error = 0;

	ls->ls_recover_nodeid = nodeid;

	if (nodeid == dlm_our_nodeid()) {
		rc = ls->ls_recover_buf;
		rc->rc_result = dlm_recover_status(ls);
		goto out;
	}

retry:
	error = create_rcom_stateless(ls, nodeid, DLM_RCOM_STATUS,
				      sizeof(struct rcom_status), &rc, &msg);
	if (error)
		goto out;

	set_rcom_status(ls, (struct rcom_status *)rc->rc_buf, status_flags);

	allow_sync_reply(ls, &rc->rc_id);
	memset(ls->ls_recover_buf, 0, DLM_MAX_SOCKET_BUFSIZE);

	send_rcom_stateless(ls, msg, rc);

	error = dlm_wait_function(ls, &rcom_response);
	disallow_sync_reply(ls);
	if (error == -ETIMEDOUT)
		goto retry;
	if (error)
		goto out;

	rc = ls->ls_recover_buf;

	if (rc->rc_result == -ESRCH) {
		/* we pretend the remote lockspace exists with 0 status */
		log_debug(ls, "remote node %d not ready", nodeid);
		rc->rc_result = 0;
		error = 0;
	} else {
		error = check_rcom_config(ls, rc, nodeid);
	}

	/* the caller looks at rc_result for the remote recovery status */
 out:
	return error;
}

static void receive_rcom_status(struct dlm_ls *ls, struct dlm_rcom *rc_in)
{
	struct dlm_rcom *rc;
	struct rcom_status *rs;
	uint32_t status;
	int nodeid = rc_in->rc_header.h_nodeid;
	int len = sizeof(struct rcom_config);
	struct dlm_msg *msg;
	int num_slots = 0;
	int error;

	if (!dlm_slots_version(&rc_in->rc_header)) {
		status = dlm_recover_status(ls);
		goto do_create;
	}

	rs = (struct rcom_status *)rc_in->rc_buf;

	if (!(le32_to_cpu(rs->rs_flags) & DLM_RSF_NEED_SLOTS)) {
		status = dlm_recover_status(ls);
		goto do_create;
	}

	spin_lock(&ls->ls_recover_lock);
	status = ls->ls_recover_status;
	num_slots = ls->ls_num_slots;
	spin_unlock(&ls->ls_recover_lock);
	len += num_slots * sizeof(struct rcom_slot);

 do_create:
	error = create_rcom_stateless(ls, nodeid, DLM_RCOM_STATUS_REPLY,
				      len, &rc, &msg);
	if (error)
		return;

	rc->rc_id = rc_in->rc_id;
	rc->rc_seq_reply = rc_in->rc_seq;
	rc->rc_result = status;

	set_rcom_config(ls, (struct rcom_config *)rc->rc_buf, num_slots);

	if (!num_slots)
		goto do_send;

	spin_lock(&ls->ls_recover_lock);
	if (ls->ls_num_slots != num_slots) {
		spin_unlock(&ls->ls_recover_lock);
		log_debug(ls, "receive_rcom_status num_slots %d to %d",
			  num_slots, ls->ls_num_slots);
		rc->rc_result = 0;
		set_rcom_config(ls, (struct rcom_config *)rc->rc_buf, 0);
		goto do_send;
	}

	dlm_slots_copy_out(ls, rc);
	spin_unlock(&ls->ls_recover_lock);

 do_send:
	send_rcom_stateless(ls, msg, rc);
}

static void receive_sync_reply(struct dlm_ls *ls, struct dlm_rcom *rc_in)
{
	spin_lock(&ls->ls_rcom_spin);
	if (!test_bit(LSFL_RCOM_WAIT, &ls->ls_flags) ||
	    rc_in->rc_id != ls->ls_rcom_seq) {
		log_debug(ls, "reject reply %d from %d seq %llx expect %llx",
			  rc_in->rc_type, rc_in->rc_header.h_nodeid,
			  (unsigned long long)rc_in->rc_id,
			  (unsigned long long)ls->ls_rcom_seq);
		goto out;
	}
	memcpy(ls->ls_recover_buf, rc_in, rc_in->rc_header.h_length);
	set_bit(LSFL_RCOM_READY, &ls->ls_flags);
	clear_bit(LSFL_RCOM_WAIT, &ls->ls_flags);
	wake_up(&ls->ls_wait_general);
 out:
	spin_unlock(&ls->ls_rcom_spin);
}

int dlm_rcom_names(struct dlm_ls *ls, int nodeid, char *last_name, int last_len)
{
	struct dlm_rcom *rc;
	struct dlm_msg *msg;
	int error = 0;

	ls->ls_recover_nodeid = nodeid;

retry:
	error = create_rcom_stateless(ls, nodeid, DLM_RCOM_NAMES, last_len,
				      &rc, &msg);
	if (error)
		goto out;
	memcpy(rc->rc_buf, last_name, last_len);

	allow_sync_reply(ls, &rc->rc_id);
	memset(ls->ls_recover_buf, 0, DLM_MAX_SOCKET_BUFSIZE);

	send_rcom_stateless(ls, msg, rc);

	error = dlm_wait_function(ls, &rcom_response);
	disallow_sync_reply(ls);
	if (error == -ETIMEDOUT)
		goto retry;
 out:
	return error;
}

static void receive_rcom_names(struct dlm_ls *ls, struct dlm_rcom *rc_in)
{
	struct dlm_rcom *rc;
	int error, inlen, outlen, nodeid;
	struct dlm_msg *msg;

	nodeid = rc_in->rc_header.h_nodeid;
	inlen = rc_in->rc_header.h_length - sizeof(struct dlm_rcom);
	outlen = DLM_MAX_APP_BUFSIZE - sizeof(struct dlm_rcom);

	error = create_rcom_stateless(ls, nodeid, DLM_RCOM_NAMES_REPLY, outlen,
				      &rc, &msg);
	if (error)
		return;
	rc->rc_id = rc_in->rc_id;
	rc->rc_seq_reply = rc_in->rc_seq;

	dlm_copy_master_names(ls, rc_in->rc_buf, inlen, rc->rc_buf, outlen,
			      nodeid);
	send_rcom_stateless(ls, msg, rc);
}

int dlm_send_rcom_lookup(struct dlm_rsb *r, int dir_nodeid)
{
	struct dlm_rcom *rc;
	struct dlm_mhandle *mh;
	struct dlm_ls *ls = r->res_ls;
	int error;

	error = create_rcom(ls, dir_nodeid, DLM_RCOM_LOOKUP, r->res_length,
			    &rc, &mh);
	if (error)
		goto out;
	memcpy(rc->rc_buf, r->res_name, r->res_length);
	rc->rc_id = (unsigned long) r->res_id;

	send_rcom(ls, mh, rc);
 out:
	return error;
}

static void receive_rcom_lookup(struct dlm_ls *ls, struct dlm_rcom *rc_in)
{
	struct dlm_rcom *rc;
	struct dlm_mhandle *mh;
	int error, ret_nodeid, nodeid = rc_in->rc_header.h_nodeid;
	int len = rc_in->rc_header.h_length - sizeof(struct dlm_rcom);

	/* Old code would send this special id to trigger a debug dump. */
	if (rc_in->rc_id == 0xFFFFFFFF) {
		log_error(ls, "receive_rcom_lookup dump from %d", nodeid);
		dlm_dump_rsb_name(ls, rc_in->rc_buf, len);
		return;
	}

	error = create_rcom(ls, nodeid, DLM_RCOM_LOOKUP_REPLY, 0, &rc, &mh);
	if (error)
		return;

	error = dlm_master_lookup(ls, nodeid, rc_in->rc_buf, len,
				  DLM_LU_RECOVER_MASTER, &ret_nodeid, NULL);
	if (error)
		ret_nodeid = error;
	rc->rc_result = ret_nodeid;
	rc->rc_id = rc_in->rc_id;
	rc->rc_seq_reply = rc_in->rc_seq;

	send_rcom(ls, mh, rc);
}

static void receive_rcom_lookup_reply(struct dlm_ls *ls, struct dlm_rcom *rc_in)
{
	dlm_recover_master_reply(ls, rc_in);
}

static void pack_rcom_lock(struct dlm_rsb *r, struct dlm_lkb *lkb,
			   struct rcom_lock *rl)
{
	memset(rl, 0, sizeof(*rl));

	rl->rl_ownpid = cpu_to_le32(lkb->lkb_ownpid);
	rl->rl_lkid = cpu_to_le32(lkb->lkb_id);
	rl->rl_exflags = cpu_to_le32(lkb->lkb_exflags);
	rl->rl_flags = cpu_to_le32(lkb->lkb_flags);
	rl->rl_lvbseq = cpu_to_le32(lkb->lkb_lvbseq);
	rl->rl_rqmode = lkb->lkb_rqmode;
	rl->rl_grmode = lkb->lkb_grmode;
	rl->rl_status = lkb->lkb_status;
	rl->rl_wait_type = cpu_to_le16(lkb->lkb_wait_type);

	if (lkb->lkb_bastfn)
		rl->rl_asts |= DLM_CB_BAST;
	if (lkb->lkb_astfn)
		rl->rl_asts |= DLM_CB_CAST;

	rl->rl_namelen = cpu_to_le16(r->res_length);
	memcpy(rl->rl_name, r->res_name, r->res_length);

	/* FIXME: might we have an lvb without DLM_LKF_VALBLK set ?
	   If so, receive_rcom_lock_args() won't take this copy. */

	if (lkb->lkb_lvbptr)
		memcpy(rl->rl_lvb, lkb->lkb_lvbptr, r->res_ls->ls_lvblen);
}

int dlm_send_rcom_lock(struct dlm_rsb *r, struct dlm_lkb *lkb)
{
	struct dlm_ls *ls = r->res_ls;
	struct dlm_rcom *rc;
	struct dlm_mhandle *mh;
	struct rcom_lock *rl;
	int error, len = sizeof(struct rcom_lock);

	if (lkb->lkb_lvbptr)
		len += ls->ls_lvblen;

	error = create_rcom(ls, r->res_nodeid, DLM_RCOM_LOCK, len, &rc, &mh);
	if (error)
		goto out;

	rl = (struct rcom_lock *) rc->rc_buf;
	pack_rcom_lock(r, lkb, rl);
	rc->rc_id = (unsigned long) r;

	send_rcom(ls, mh, rc);
 out:
	return error;
}

/* needs at least dlm_rcom + rcom_lock */
static void receive_rcom_lock(struct dlm_ls *ls, struct dlm_rcom *rc_in)
{
	struct dlm_rcom *rc;
	struct dlm_mhandle *mh;
	int error, nodeid = rc_in->rc_header.h_nodeid;

	dlm_recover_master_copy(ls, rc_in);

	error = create_rcom(ls, nodeid, DLM_RCOM_LOCK_REPLY,
			    sizeof(struct rcom_lock), &rc, &mh);
	if (error)
		return;

	/* We send back the same rcom_lock struct we received, but
	   dlm_recover_master_copy() has filled in rl_remid and rl_result */

	memcpy(rc->rc_buf, rc_in->rc_buf, sizeof(struct rcom_lock));
	rc->rc_id = rc_in->rc_id;
	rc->rc_seq_reply = rc_in->rc_seq;

	send_rcom(ls, mh, rc);
}

/* If the lockspace doesn't exist then still send a status message
   back; it's possible that it just doesn't have its global_id yet. */

int dlm_send_ls_not_ready(int nodeid, struct dlm_rcom *rc_in)
{
	struct dlm_rcom *rc;
	struct rcom_config *rf;
	struct dlm_mhandle *mh;
	char *mb;
	int mb_len = sizeof(struct dlm_rcom) + sizeof(struct rcom_config);

	mh = dlm_midcomms_get_mhandle(nodeid, mb_len, GFP_NOFS, &mb);
	if (!mh)
		return -ENOBUFS;

	rc = (struct dlm_rcom *) mb;

	rc->rc_header.h_version = (DLM_HEADER_MAJOR | DLM_HEADER_MINOR);
	rc->rc_header.u.h_lockspace = rc_in->rc_header.u.h_lockspace;
	rc->rc_header.h_nodeid = dlm_our_nodeid();
	rc->rc_header.h_length = mb_len;
	rc->rc_header.h_cmd = DLM_RCOM;

	rc->rc_type = DLM_RCOM_STATUS_REPLY;
	rc->rc_id = rc_in->rc_id;
	rc->rc_seq_reply = rc_in->rc_seq;
	rc->rc_result = -ESRCH;

	rf = (struct rcom_config *) rc->rc_buf;
	rf->rf_lvblen = cpu_to_le32(~0U);

	dlm_rcom_out(rc);
	dlm_midcomms_commit_mhandle(mh);

	return 0;
}

/*
 * Ignore messages for stage Y before we set
 * recover_status bit for stage X:
 *
 * recover_status = 0
 *
 * dlm_recover_members()
 * - send nothing
 * - recv nothing
 * - ignore NAMES, NAMES_REPLY
 * - ignore LOOKUP, LOOKUP_REPLY
 * - ignore LOCK, LOCK_REPLY
 *
 * recover_status |= NODES
 *
 * dlm_recover_members_wait()
 *
 * dlm_recover_directory()
 * - send NAMES
 * - recv NAMES_REPLY
 * - ignore LOOKUP, LOOKUP_REPLY
 * - ignore LOCK, LOCK_REPLY
 *
 * recover_status |= DIR
 *
 * dlm_recover_directory_wait()
 *
 * dlm_recover_masters()
 * - send LOOKUP
 * - recv LOOKUP_REPLY
 *
 * dlm_recover_locks()
 * - send LOCKS
 * - recv LOCKS_REPLY
 *
 * recover_status |= LOCKS
 *
 * dlm_recover_locks_wait()
 *
 * recover_status |= DONE
 */

/* Called by dlm_recv; corresponds to dlm_receive_message() but special
   recovery-only comms are sent through here. */

void dlm_receive_rcom(struct dlm_ls *ls, struct dlm_rcom *rc, int nodeid)
{
	int lock_size = sizeof(struct dlm_rcom) + sizeof(struct rcom_lock);
	int stop, reply = 0, names = 0, lookup = 0, lock = 0;
	uint32_t status;
	uint64_t seq;

	switch (rc->rc_type) {
	case DLM_RCOM_STATUS_REPLY:
		reply = 1;
		break;
	case DLM_RCOM_NAMES:
		names = 1;
		break;
	case DLM_RCOM_NAMES_REPLY:
		names = 1;
		reply = 1;
		break;
	case DLM_RCOM_LOOKUP:
		lookup = 1;
		break;
	case DLM_RCOM_LOOKUP_REPLY:
		lookup = 1;
		reply = 1;
		break;
	case DLM_RCOM_LOCK:
		lock = 1;
		break;
	case DLM_RCOM_LOCK_REPLY:
		lock = 1;
		reply = 1;
		break;
	}

	spin_lock(&ls->ls_recover_lock);
	status = ls->ls_recover_status;
	stop = test_bit(LSFL_RECOVER_STOP, &ls->ls_flags);
	seq = ls->ls_recover_seq;
	spin_unlock(&ls->ls_recover_lock);

	if (stop && (rc->rc_type != DLM_RCOM_STATUS))
		goto ignore;

	if (reply && (rc->rc_seq_reply != seq))
		goto ignore;

	if (!(status & DLM_RS_NODES) && (names || lookup || lock))
		goto ignore;

	if (!(status & DLM_RS_DIR) && (lookup || lock))
		goto ignore;

	switch (rc->rc_type) {
	case DLM_RCOM_STATUS:
		receive_rcom_status(ls, rc);
		break;

	case DLM_RCOM_NAMES:
		receive_rcom_names(ls, rc);
		break;

	case DLM_RCOM_LOOKUP:
		receive_rcom_lookup(ls, rc);
		break;

	case DLM_RCOM_LOCK:
		if (rc->rc_header.h_length < lock_size)
			goto Eshort;
		receive_rcom_lock(ls, rc);
		break;

	case DLM_RCOM_STATUS_REPLY:
		receive_sync_reply(ls, rc);
		break;

	case DLM_RCOM_NAMES_REPLY:
		receive_sync_reply(ls, rc);
		break;

	case DLM_RCOM_LOOKUP_REPLY:
		receive_rcom_lookup_reply(ls, rc);
		break;

	case DLM_RCOM_LOCK_REPLY:
		if (rc->rc_header.h_length < lock_size)
			goto Eshort;
		dlm_recover_process_copy(ls, rc);
		break;

	default:
		log_error(ls, "receive_rcom bad type %d", rc->rc_type);
	}
	return;

ignore:
	log_limit(ls, "dlm_receive_rcom ignore msg %d "
		  "from %d %llu %llu recover seq %llu sts %x gen %u",
		   rc->rc_type,
		   nodeid,
		   (unsigned long long)rc->rc_seq,
		   (unsigned long long)rc->rc_seq_reply,
		   (unsigned long long)seq,
		   status, ls->ls_generation);
	return;
Eshort:
	log_error(ls, "recovery message %d from %d is too short",
		  rc->rc_type, nodeid);
}
<|MERGE_RESOLUTION|>--- conflicted
+++ resolved
@@ -31,19 +31,6 @@
 			 struct dlm_rcom **rc_ret, char *mb, int mb_len)
 {
 	struct dlm_rcom *rc;
-<<<<<<< HEAD
-	struct dlm_mhandle *mh;
-	char *mb;
-	int mb_len = sizeof(struct dlm_rcom) + len;
-
-	mh = dlm_lowcomms_get_buffer(to_nodeid, mb_len, GFP_NOFS, &mb);
-	if (!mh) {
-		log_print("create_rcom to %d type %d len %d ENOBUFS",
-			  to_nodeid, type, len);
-		return -ENOBUFS;
-	}
-=======
->>>>>>> e48bf29c
 
 	rc = (struct dlm_rcom *) mb;
 
