--- conflicted
+++ resolved
@@ -805,14 +805,9 @@
 					"at offset %lu on %s\n",
 			       __func__, blocknr, journal->j_devname);
 			err = -EIO;
-<<<<<<< HEAD
 			jbd2_journal_abort(journal, err);
-=======
-			__journal_abort_soft(journal, err);
-
 		} else {
 			*retp = block;
->>>>>>> 12efec56
 		}
 
 	} else {
