--- conflicted
+++ resolved
@@ -3379,13 +3379,14 @@
 F:	include/linux/kgdb.h
 F:	kernel/kgdb.c
 
-<<<<<<< HEAD
 KMEMCHECK
 P:	Vegard Nossum
 M:	vegardno@ifi.uio.no
 P	Pekka Enberg
 M:	penberg@cs.helsinki.fi
-=======
+L:	linux-kernel@vger.kernel.org
+S:	Maintained
+
 KMEMLEAK
 P:	Catalin Marinas
 M:	catalin.marinas@arm.com
@@ -3399,28 +3400,12 @@
 KMEMTRACE
 P:	Eduard - Gabriel Munteanu
 M:	eduard.munteanu@linux360.ro
->>>>>>> 45e3e193
-L:	linux-kernel@vger.kernel.org
-S:	Maintained
-
-<<<<<<< HEAD
-KMEMLEAK
-P:	Catalin Marinas
-M:	catalin.marinas@arm.com
-L:	linux-kernel@vger.kernel.org
-S:	Maintained
-
-KMEMTRACE
-P:	Eduard - Gabriel Munteanu
-M:	eduard.munteanu@linux360.ro
 L:	linux-kernel@vger.kernel.org
 S:	Maintained
 F:	Documentation/trace/kmemtrace.txt
 F:	include/trace/kmemtrace.h
 F:	kernel/trace/kmemtrace.c
 
-=======
->>>>>>> 45e3e193
 KPROBES
 P:	Ananth N Mavinakayanahalli
 M:	ananth@in.ibm.com
