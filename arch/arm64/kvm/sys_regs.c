// SPDX-License-Identifier: GPL-2.0-only
/*
 * Copyright (C) 2012,2013 - ARM Ltd
 * Author: Marc Zyngier <marc.zyngier@arm.com>
 *
 * Derived from arch/arm/kvm/coproc.c:
 * Copyright (C) 2012 - Virtual Open Systems and Columbia University
 * Authors: Rusty Russell <rusty@rustcorp.com.au>
 *          Christoffer Dall <c.dall@virtualopensystems.com>
 */

#include <linux/bitfield.h>
#include <linux/bsearch.h>
#include <linux/kvm_host.h>
#include <linux/mm.h>
#include <linux/printk.h>
#include <linux/uaccess.h>

#include <asm/cacheflush.h>
#include <asm/cputype.h>
#include <asm/debug-monitors.h>
#include <asm/esr.h>
#include <asm/kvm_arm.h>
#include <asm/kvm_emulate.h>
#include <asm/kvm_hyp.h>
#include <asm/kvm_mmu.h>
#include <asm/perf_event.h>
#include <asm/sysreg.h>

#include <trace/events/kvm.h>

#include "sys_regs.h"

#include "trace.h"

/*
 * All of this file is extremely similar to the ARM coproc.c, but the
 * types are different. My gut feeling is that it should be pretty
 * easy to merge, but that would be an ABI breakage -- again. VFP
 * would also need to be abstracted.
 *
 * For AArch32, we only take care of what is being trapped. Anything
 * that has to do with init and userspace access has to go via the
 * 64bit interface.
 */

#define reg_to_encoding(x)						\
	sys_reg((u32)(x)->Op0, (u32)(x)->Op1,				\
		(u32)(x)->CRn, (u32)(x)->CRm, (u32)(x)->Op2)

static bool read_from_write_only(struct kvm_vcpu *vcpu,
				 struct sys_reg_params *params,
				 const struct sys_reg_desc *r)
{
	WARN_ONCE(1, "Unexpected sys_reg read to write-only register\n");
	print_sys_reg_instr(params);
	kvm_inject_undefined(vcpu);
	return false;
}

static bool write_to_read_only(struct kvm_vcpu *vcpu,
			       struct sys_reg_params *params,
			       const struct sys_reg_desc *r)
{
	WARN_ONCE(1, "Unexpected sys_reg write to read-only register\n");
	print_sys_reg_instr(params);
	kvm_inject_undefined(vcpu);
	return false;
}

u64 vcpu_read_sys_reg(const struct kvm_vcpu *vcpu, int reg)
{
	u64 val = 0x8badf00d8badf00d;

	if (vcpu->arch.sysregs_loaded_on_cpu &&
	    __vcpu_read_sys_reg_from_cpu(reg, &val))
		return val;

	return __vcpu_sys_reg(vcpu, reg);
}

void vcpu_write_sys_reg(struct kvm_vcpu *vcpu, u64 val, int reg)
{
	if (vcpu->arch.sysregs_loaded_on_cpu &&
	    __vcpu_write_sys_reg_to_cpu(val, reg))
		return;

	 __vcpu_sys_reg(vcpu, reg) = val;
}

/* 3 bits per cache level, as per CLIDR, but non-existent caches always 0 */
static u32 cache_levels;

/* CSSELR values; used to index KVM_REG_ARM_DEMUX_ID_CCSIDR */
#define CSSELR_MAX 14

/* Which cache CCSIDR represents depends on CSSELR value. */
static u32 get_ccsidr(u32 csselr)
{
	u32 ccsidr;

	/* Make sure noone else changes CSSELR during this! */
	local_irq_disable();
	write_sysreg(csselr, csselr_el1);
	isb();
	ccsidr = read_sysreg(ccsidr_el1);
	local_irq_enable();

	return ccsidr;
}

/*
 * See note at ARMv7 ARM B1.14.4 (TL;DR: S/W ops are not easily virtualized).
 */
static bool access_dcsw(struct kvm_vcpu *vcpu,
			struct sys_reg_params *p,
			const struct sys_reg_desc *r)
{
	if (!p->is_write)
		return read_from_write_only(vcpu, p, r);

	/*
	 * Only track S/W ops if we don't have FWB. It still indicates
	 * that the guest is a bit broken (S/W operations should only
	 * be done by firmware, knowing that there is only a single
	 * CPU left in the system, and certainly not from non-secure
	 * software).
	 */
	if (!cpus_have_const_cap(ARM64_HAS_STAGE2_FWB))
		kvm_set_way_flush(vcpu);

	return true;
}

static void get_access_mask(const struct sys_reg_desc *r, u64 *mask, u64 *shift)
{
	switch (r->aarch32_map) {
	case AA32_LO:
		*mask = GENMASK_ULL(31, 0);
		*shift = 0;
		break;
	case AA32_HI:
		*mask = GENMASK_ULL(63, 32);
		*shift = 32;
		break;
	default:
		*mask = GENMASK_ULL(63, 0);
		*shift = 0;
		break;
	}
}

/*
 * Generic accessor for VM registers. Only called as long as HCR_TVM
 * is set. If the guest enables the MMU, we stop trapping the VM
 * sys_regs and leave it in complete control of the caches.
 */
static bool access_vm_reg(struct kvm_vcpu *vcpu,
			  struct sys_reg_params *p,
			  const struct sys_reg_desc *r)
{
	bool was_enabled = vcpu_has_cache_enabled(vcpu);
	u64 val, mask, shift;

	BUG_ON(!p->is_write);

	get_access_mask(r, &mask, &shift);

	if (~mask) {
		val = vcpu_read_sys_reg(vcpu, r->reg);
		val &= ~mask;
	} else {
		val = 0;
	}

	val |= (p->regval & (mask >> shift)) << shift;
	vcpu_write_sys_reg(vcpu, val, r->reg);

	kvm_toggle_cache(vcpu, was_enabled);
	return true;
}

static bool access_actlr(struct kvm_vcpu *vcpu,
			 struct sys_reg_params *p,
			 const struct sys_reg_desc *r)
{
	u64 mask, shift;

	if (p->is_write)
		return ignore_write(vcpu, p);

	get_access_mask(r, &mask, &shift);
	p->regval = (vcpu_read_sys_reg(vcpu, r->reg) & mask) >> shift;

	return true;
}

/*
 * Trap handler for the GICv3 SGI generation system register.
 * Forward the request to the VGIC emulation.
 * The cp15_64 code makes sure this automatically works
 * for both AArch64 and AArch32 accesses.
 */
static bool access_gic_sgi(struct kvm_vcpu *vcpu,
			   struct sys_reg_params *p,
			   const struct sys_reg_desc *r)
{
	bool g1;

	if (!p->is_write)
		return read_from_write_only(vcpu, p, r);

	/*
	 * In a system where GICD_CTLR.DS=1, a ICC_SGI0R_EL1 access generates
	 * Group0 SGIs only, while ICC_SGI1R_EL1 can generate either group,
	 * depending on the SGI configuration. ICC_ASGI1R_EL1 is effectively
	 * equivalent to ICC_SGI0R_EL1, as there is no "alternative" secure
	 * group.
	 */
	if (p->Op0 == 0) {		/* AArch32 */
		switch (p->Op1) {
		default:		/* Keep GCC quiet */
		case 0:			/* ICC_SGI1R */
			g1 = true;
			break;
		case 1:			/* ICC_ASGI1R */
		case 2:			/* ICC_SGI0R */
			g1 = false;
			break;
		}
	} else {			/* AArch64 */
		switch (p->Op2) {
		default:		/* Keep GCC quiet */
		case 5:			/* ICC_SGI1R_EL1 */
			g1 = true;
			break;
		case 6:			/* ICC_ASGI1R_EL1 */
		case 7:			/* ICC_SGI0R_EL1 */
			g1 = false;
			break;
		}
	}

	vgic_v3_dispatch_sgi(vcpu, p->regval, g1);

	return true;
}

static bool access_gic_sre(struct kvm_vcpu *vcpu,
			   struct sys_reg_params *p,
			   const struct sys_reg_desc *r)
{
	if (p->is_write)
		return ignore_write(vcpu, p);

	p->regval = vcpu->arch.vgic_cpu.vgic_v3.vgic_sre;
	return true;
}

static bool trap_raz_wi(struct kvm_vcpu *vcpu,
			struct sys_reg_params *p,
			const struct sys_reg_desc *r)
{
	if (p->is_write)
		return ignore_write(vcpu, p);
	else
		return read_zero(vcpu, p);
}

/*
 * ARMv8.1 mandates at least a trivial LORegion implementation, where all the
 * RW registers are RES0 (which we can implement as RAZ/WI). On an ARMv8.0
 * system, these registers should UNDEF. LORID_EL1 being a RO register, we
 * treat it separately.
 */
static bool trap_loregion(struct kvm_vcpu *vcpu,
			  struct sys_reg_params *p,
			  const struct sys_reg_desc *r)
{
	u64 val = read_sanitised_ftr_reg(SYS_ID_AA64MMFR1_EL1);
	u32 sr = reg_to_encoding(r);

	if (!(val & (0xfUL << ID_AA64MMFR1_LOR_SHIFT))) {
		kvm_inject_undefined(vcpu);
		return false;
	}

	if (p->is_write && sr == SYS_LORID_EL1)
		return write_to_read_only(vcpu, p, r);

	return trap_raz_wi(vcpu, p, r);
}

static bool trap_oslsr_el1(struct kvm_vcpu *vcpu,
			   struct sys_reg_params *p,
			   const struct sys_reg_desc *r)
{
	if (p->is_write) {
		return ignore_write(vcpu, p);
	} else {
		p->regval = (1 << 3);
		return true;
	}
}

static bool trap_dbgauthstatus_el1(struct kvm_vcpu *vcpu,
				   struct sys_reg_params *p,
				   const struct sys_reg_desc *r)
{
	if (p->is_write) {
		return ignore_write(vcpu, p);
	} else {
		p->regval = read_sysreg(dbgauthstatus_el1);
		return true;
	}
}

/*
 * We want to avoid world-switching all the DBG registers all the
 * time:
 * 
 * - If we've touched any debug register, it is likely that we're
 *   going to touch more of them. It then makes sense to disable the
 *   traps and start doing the save/restore dance
 * - If debug is active (DBG_MDSCR_KDE or DBG_MDSCR_MDE set), it is
 *   then mandatory to save/restore the registers, as the guest
 *   depends on them.
 * 
 * For this, we use a DIRTY bit, indicating the guest has modified the
 * debug registers, used as follow:
 *
 * On guest entry:
 * - If the dirty bit is set (because we're coming back from trapping),
 *   disable the traps, save host registers, restore guest registers.
 * - If debug is actively in use (DBG_MDSCR_KDE or DBG_MDSCR_MDE set),
 *   set the dirty bit, disable the traps, save host registers,
 *   restore guest registers.
 * - Otherwise, enable the traps
 *
 * On guest exit:
 * - If the dirty bit is set, save guest registers, restore host
 *   registers and clear the dirty bit. This ensure that the host can
 *   now use the debug registers.
 */
static bool trap_debug_regs(struct kvm_vcpu *vcpu,
			    struct sys_reg_params *p,
			    const struct sys_reg_desc *r)
{
	if (p->is_write) {
		vcpu_write_sys_reg(vcpu, p->regval, r->reg);
		vcpu->arch.flags |= KVM_ARM64_DEBUG_DIRTY;
	} else {
		p->regval = vcpu_read_sys_reg(vcpu, r->reg);
	}

	trace_trap_reg(__func__, r->reg, p->is_write, p->regval);

	return true;
}

/*
 * reg_to_dbg/dbg_to_reg
 *
 * A 32 bit write to a debug register leave top bits alone
 * A 32 bit read from a debug register only returns the bottom bits
 *
 * All writes will set the KVM_ARM64_DEBUG_DIRTY flag to ensure the
 * hyp.S code switches between host and guest values in future.
 */
static void reg_to_dbg(struct kvm_vcpu *vcpu,
		       struct sys_reg_params *p,
		       const struct sys_reg_desc *rd,
		       u64 *dbg_reg)
{
	u64 mask, shift, val;

	get_access_mask(rd, &mask, &shift);

	val = *dbg_reg;
	val &= ~mask;
	val |= (p->regval & (mask >> shift)) << shift;
	*dbg_reg = val;

	vcpu->arch.flags |= KVM_ARM64_DEBUG_DIRTY;
}

static void dbg_to_reg(struct kvm_vcpu *vcpu,
		       struct sys_reg_params *p,
		       const struct sys_reg_desc *rd,
		       u64 *dbg_reg)
{
	u64 mask, shift;

	get_access_mask(rd, &mask, &shift);
	p->regval = (*dbg_reg & mask) >> shift;
}

static bool trap_bvr(struct kvm_vcpu *vcpu,
		     struct sys_reg_params *p,
		     const struct sys_reg_desc *rd)
{
	u64 *dbg_reg = &vcpu->arch.vcpu_debug_state.dbg_bvr[rd->reg];

	if (p->is_write)
		reg_to_dbg(vcpu, p, rd, dbg_reg);
	else
		dbg_to_reg(vcpu, p, rd, dbg_reg);

	trace_trap_reg(__func__, rd->reg, p->is_write, *dbg_reg);

	return true;
}

static int set_bvr(struct kvm_vcpu *vcpu, const struct sys_reg_desc *rd,
		const struct kvm_one_reg *reg, void __user *uaddr)
{
	__u64 *r = &vcpu->arch.vcpu_debug_state.dbg_bvr[rd->reg];

	if (copy_from_user(r, uaddr, KVM_REG_SIZE(reg->id)) != 0)
		return -EFAULT;
	return 0;
}

static int get_bvr(struct kvm_vcpu *vcpu, const struct sys_reg_desc *rd,
	const struct kvm_one_reg *reg, void __user *uaddr)
{
	__u64 *r = &vcpu->arch.vcpu_debug_state.dbg_bvr[rd->reg];

	if (copy_to_user(uaddr, r, KVM_REG_SIZE(reg->id)) != 0)
		return -EFAULT;
	return 0;
}

static void reset_bvr(struct kvm_vcpu *vcpu,
		      const struct sys_reg_desc *rd)
{
	vcpu->arch.vcpu_debug_state.dbg_bvr[rd->reg] = rd->val;
}

static bool trap_bcr(struct kvm_vcpu *vcpu,
		     struct sys_reg_params *p,
		     const struct sys_reg_desc *rd)
{
	u64 *dbg_reg = &vcpu->arch.vcpu_debug_state.dbg_bcr[rd->reg];

	if (p->is_write)
		reg_to_dbg(vcpu, p, rd, dbg_reg);
	else
		dbg_to_reg(vcpu, p, rd, dbg_reg);

	trace_trap_reg(__func__, rd->reg, p->is_write, *dbg_reg);

	return true;
}

static int set_bcr(struct kvm_vcpu *vcpu, const struct sys_reg_desc *rd,
		const struct kvm_one_reg *reg, void __user *uaddr)
{
	__u64 *r = &vcpu->arch.vcpu_debug_state.dbg_bcr[rd->reg];

	if (copy_from_user(r, uaddr, KVM_REG_SIZE(reg->id)) != 0)
		return -EFAULT;

	return 0;
}

static int get_bcr(struct kvm_vcpu *vcpu, const struct sys_reg_desc *rd,
	const struct kvm_one_reg *reg, void __user *uaddr)
{
	__u64 *r = &vcpu->arch.vcpu_debug_state.dbg_bcr[rd->reg];

	if (copy_to_user(uaddr, r, KVM_REG_SIZE(reg->id)) != 0)
		return -EFAULT;
	return 0;
}

static void reset_bcr(struct kvm_vcpu *vcpu,
		      const struct sys_reg_desc *rd)
{
	vcpu->arch.vcpu_debug_state.dbg_bcr[rd->reg] = rd->val;
}

static bool trap_wvr(struct kvm_vcpu *vcpu,
		     struct sys_reg_params *p,
		     const struct sys_reg_desc *rd)
{
	u64 *dbg_reg = &vcpu->arch.vcpu_debug_state.dbg_wvr[rd->reg];

	if (p->is_write)
		reg_to_dbg(vcpu, p, rd, dbg_reg);
	else
		dbg_to_reg(vcpu, p, rd, dbg_reg);

	trace_trap_reg(__func__, rd->reg, p->is_write,
		vcpu->arch.vcpu_debug_state.dbg_wvr[rd->reg]);

	return true;
}

static int set_wvr(struct kvm_vcpu *vcpu, const struct sys_reg_desc *rd,
		const struct kvm_one_reg *reg, void __user *uaddr)
{
	__u64 *r = &vcpu->arch.vcpu_debug_state.dbg_wvr[rd->reg];

	if (copy_from_user(r, uaddr, KVM_REG_SIZE(reg->id)) != 0)
		return -EFAULT;
	return 0;
}

static int get_wvr(struct kvm_vcpu *vcpu, const struct sys_reg_desc *rd,
	const struct kvm_one_reg *reg, void __user *uaddr)
{
	__u64 *r = &vcpu->arch.vcpu_debug_state.dbg_wvr[rd->reg];

	if (copy_to_user(uaddr, r, KVM_REG_SIZE(reg->id)) != 0)
		return -EFAULT;
	return 0;
}

static void reset_wvr(struct kvm_vcpu *vcpu,
		      const struct sys_reg_desc *rd)
{
	vcpu->arch.vcpu_debug_state.dbg_wvr[rd->reg] = rd->val;
}

static bool trap_wcr(struct kvm_vcpu *vcpu,
		     struct sys_reg_params *p,
		     const struct sys_reg_desc *rd)
{
	u64 *dbg_reg = &vcpu->arch.vcpu_debug_state.dbg_wcr[rd->reg];

	if (p->is_write)
		reg_to_dbg(vcpu, p, rd, dbg_reg);
	else
		dbg_to_reg(vcpu, p, rd, dbg_reg);

	trace_trap_reg(__func__, rd->reg, p->is_write, *dbg_reg);

	return true;
}

static int set_wcr(struct kvm_vcpu *vcpu, const struct sys_reg_desc *rd,
		const struct kvm_one_reg *reg, void __user *uaddr)
{
	__u64 *r = &vcpu->arch.vcpu_debug_state.dbg_wcr[rd->reg];

	if (copy_from_user(r, uaddr, KVM_REG_SIZE(reg->id)) != 0)
		return -EFAULT;
	return 0;
}

static int get_wcr(struct kvm_vcpu *vcpu, const struct sys_reg_desc *rd,
	const struct kvm_one_reg *reg, void __user *uaddr)
{
	__u64 *r = &vcpu->arch.vcpu_debug_state.dbg_wcr[rd->reg];

	if (copy_to_user(uaddr, r, KVM_REG_SIZE(reg->id)) != 0)
		return -EFAULT;
	return 0;
}

static void reset_wcr(struct kvm_vcpu *vcpu,
		      const struct sys_reg_desc *rd)
{
	vcpu->arch.vcpu_debug_state.dbg_wcr[rd->reg] = rd->val;
}

static void reset_amair_el1(struct kvm_vcpu *vcpu, const struct sys_reg_desc *r)
{
	u64 amair = read_sysreg(amair_el1);
	vcpu_write_sys_reg(vcpu, amair, AMAIR_EL1);
}

static void reset_actlr(struct kvm_vcpu *vcpu, const struct sys_reg_desc *r)
{
	u64 actlr = read_sysreg(actlr_el1);
	vcpu_write_sys_reg(vcpu, actlr, ACTLR_EL1);
}

static void reset_mpidr(struct kvm_vcpu *vcpu, const struct sys_reg_desc *r)
{
	u64 mpidr;

	/*
	 * Map the vcpu_id into the first three affinity level fields of
	 * the MPIDR. We limit the number of VCPUs in level 0 due to a
	 * limitation to 16 CPUs in that level in the ICC_SGIxR registers
	 * of the GICv3 to be able to address each CPU directly when
	 * sending IPIs.
	 */
	mpidr = (vcpu->vcpu_id & 0x0f) << MPIDR_LEVEL_SHIFT(0);
	mpidr |= ((vcpu->vcpu_id >> 4) & 0xff) << MPIDR_LEVEL_SHIFT(1);
	mpidr |= ((vcpu->vcpu_id >> 12) & 0xff) << MPIDR_LEVEL_SHIFT(2);
	vcpu_write_sys_reg(vcpu, (1ULL << 31) | mpidr, MPIDR_EL1);
}

static unsigned int pmu_visibility(const struct kvm_vcpu *vcpu,
				   const struct sys_reg_desc *r)
{
	if (kvm_vcpu_has_pmu(vcpu))
		return 0;

	return REG_HIDDEN;
}

static void reset_pmcr(struct kvm_vcpu *vcpu, const struct sys_reg_desc *r)
{
	u64 pmcr, val;

	/* No PMU available, PMCR_EL0 may UNDEF... */
	if (!kvm_arm_support_pmu_v3())
		return;

	pmcr = read_sysreg(pmcr_el0);
	/*
	 * Writable bits of PMCR_EL0 (ARMV8_PMU_PMCR_MASK) are reset to UNKNOWN
	 * except PMCR.E resetting to zero.
	 */
	val = ((pmcr & ~ARMV8_PMU_PMCR_MASK)
	       | (ARMV8_PMU_PMCR_MASK & 0xdecafbad)) & (~ARMV8_PMU_PMCR_E);
	if (!system_supports_32bit_el0())
		val |= ARMV8_PMU_PMCR_LC;
	__vcpu_sys_reg(vcpu, r->reg) = val;
}

static bool check_pmu_access_disabled(struct kvm_vcpu *vcpu, u64 flags)
{
	u64 reg = __vcpu_sys_reg(vcpu, PMUSERENR_EL0);
	bool enabled = (reg & flags) || vcpu_mode_priv(vcpu);

	if (!enabled)
		kvm_inject_undefined(vcpu);

	return !enabled;
}

static bool pmu_access_el0_disabled(struct kvm_vcpu *vcpu)
{
	return check_pmu_access_disabled(vcpu, ARMV8_PMU_USERENR_EN);
}

static bool pmu_write_swinc_el0_disabled(struct kvm_vcpu *vcpu)
{
	return check_pmu_access_disabled(vcpu, ARMV8_PMU_USERENR_SW | ARMV8_PMU_USERENR_EN);
}

static bool pmu_access_cycle_counter_el0_disabled(struct kvm_vcpu *vcpu)
{
	return check_pmu_access_disabled(vcpu, ARMV8_PMU_USERENR_CR | ARMV8_PMU_USERENR_EN);
}

static bool pmu_access_event_counter_el0_disabled(struct kvm_vcpu *vcpu)
{
	return check_pmu_access_disabled(vcpu, ARMV8_PMU_USERENR_ER | ARMV8_PMU_USERENR_EN);
}

static bool access_pmcr(struct kvm_vcpu *vcpu, struct sys_reg_params *p,
			const struct sys_reg_desc *r)
{
	u64 val;

	if (pmu_access_el0_disabled(vcpu))
		return false;

	if (p->is_write) {
		/* Only update writeable bits of PMCR */
		val = __vcpu_sys_reg(vcpu, PMCR_EL0);
		val &= ~ARMV8_PMU_PMCR_MASK;
		val |= p->regval & ARMV8_PMU_PMCR_MASK;
		if (!system_supports_32bit_el0())
			val |= ARMV8_PMU_PMCR_LC;
		__vcpu_sys_reg(vcpu, PMCR_EL0) = val;
		kvm_pmu_handle_pmcr(vcpu, val);
		kvm_vcpu_pmu_restore_guest(vcpu);
	} else {
		/* PMCR.P & PMCR.C are RAZ */
		val = __vcpu_sys_reg(vcpu, PMCR_EL0)
		      & ~(ARMV8_PMU_PMCR_P | ARMV8_PMU_PMCR_C);
		p->regval = val;
	}

	return true;
}

static bool access_pmselr(struct kvm_vcpu *vcpu, struct sys_reg_params *p,
			  const struct sys_reg_desc *r)
{
	if (pmu_access_event_counter_el0_disabled(vcpu))
		return false;

	if (p->is_write)
		__vcpu_sys_reg(vcpu, PMSELR_EL0) = p->regval;
	else
		/* return PMSELR.SEL field */
		p->regval = __vcpu_sys_reg(vcpu, PMSELR_EL0)
			    & ARMV8_PMU_COUNTER_MASK;

	return true;
}

static bool access_pmceid(struct kvm_vcpu *vcpu, struct sys_reg_params *p,
			  const struct sys_reg_desc *r)
{
	u64 pmceid, mask, shift;

	BUG_ON(p->is_write);

	if (pmu_access_el0_disabled(vcpu))
		return false;

	get_access_mask(r, &mask, &shift);

	pmceid = kvm_pmu_get_pmceid(vcpu, (p->Op2 & 1));
	pmceid &= mask;
	pmceid >>= shift;

	p->regval = pmceid;

	return true;
}

static bool pmu_counter_idx_valid(struct kvm_vcpu *vcpu, u64 idx)
{
	u64 pmcr, val;

	pmcr = __vcpu_sys_reg(vcpu, PMCR_EL0);
	val = (pmcr >> ARMV8_PMU_PMCR_N_SHIFT) & ARMV8_PMU_PMCR_N_MASK;
	if (idx >= val && idx != ARMV8_PMU_CYCLE_IDX) {
		kvm_inject_undefined(vcpu);
		return false;
	}

	return true;
}

static bool access_pmu_evcntr(struct kvm_vcpu *vcpu,
			      struct sys_reg_params *p,
			      const struct sys_reg_desc *r)
{
	u64 idx = ~0UL;

	if (r->CRn == 9 && r->CRm == 13) {
		if (r->Op2 == 2) {
			/* PMXEVCNTR_EL0 */
			if (pmu_access_event_counter_el0_disabled(vcpu))
				return false;

			idx = __vcpu_sys_reg(vcpu, PMSELR_EL0)
			      & ARMV8_PMU_COUNTER_MASK;
		} else if (r->Op2 == 0) {
			/* PMCCNTR_EL0 */
			if (pmu_access_cycle_counter_el0_disabled(vcpu))
				return false;

			idx = ARMV8_PMU_CYCLE_IDX;
		}
	} else if (r->CRn == 0 && r->CRm == 9) {
		/* PMCCNTR */
		if (pmu_access_event_counter_el0_disabled(vcpu))
			return false;

		idx = ARMV8_PMU_CYCLE_IDX;
	} else if (r->CRn == 14 && (r->CRm & 12) == 8) {
		/* PMEVCNTRn_EL0 */
		if (pmu_access_event_counter_el0_disabled(vcpu))
			return false;

		idx = ((r->CRm & 3) << 3) | (r->Op2 & 7);
	}

	/* Catch any decoding mistake */
	WARN_ON(idx == ~0UL);

	if (!pmu_counter_idx_valid(vcpu, idx))
		return false;

	if (p->is_write) {
		if (pmu_access_el0_disabled(vcpu))
			return false;

		kvm_pmu_set_counter_value(vcpu, idx, p->regval);
	} else {
		p->regval = kvm_pmu_get_counter_value(vcpu, idx);
	}

	return true;
}

static bool access_pmu_evtyper(struct kvm_vcpu *vcpu, struct sys_reg_params *p,
			       const struct sys_reg_desc *r)
{
	u64 idx, reg;

	if (pmu_access_el0_disabled(vcpu))
		return false;

	if (r->CRn == 9 && r->CRm == 13 && r->Op2 == 1) {
		/* PMXEVTYPER_EL0 */
		idx = __vcpu_sys_reg(vcpu, PMSELR_EL0) & ARMV8_PMU_COUNTER_MASK;
		reg = PMEVTYPER0_EL0 + idx;
	} else if (r->CRn == 14 && (r->CRm & 12) == 12) {
		idx = ((r->CRm & 3) << 3) | (r->Op2 & 7);
		if (idx == ARMV8_PMU_CYCLE_IDX)
			reg = PMCCFILTR_EL0;
		else
			/* PMEVTYPERn_EL0 */
			reg = PMEVTYPER0_EL0 + idx;
	} else {
		BUG();
	}

	if (!pmu_counter_idx_valid(vcpu, idx))
		return false;

	if (p->is_write) {
		kvm_pmu_set_counter_event_type(vcpu, p->regval, idx);
		__vcpu_sys_reg(vcpu, reg) = p->regval & ARMV8_PMU_EVTYPE_MASK;
		kvm_vcpu_pmu_restore_guest(vcpu);
	} else {
		p->regval = __vcpu_sys_reg(vcpu, reg) & ARMV8_PMU_EVTYPE_MASK;
	}

	return true;
}

static bool access_pmcnten(struct kvm_vcpu *vcpu, struct sys_reg_params *p,
			   const struct sys_reg_desc *r)
{
	u64 val, mask;

	if (pmu_access_el0_disabled(vcpu))
		return false;

	mask = kvm_pmu_valid_counter_mask(vcpu);
	if (p->is_write) {
		val = p->regval & mask;
		if (r->Op2 & 0x1) {
			/* accessing PMCNTENSET_EL0 */
			__vcpu_sys_reg(vcpu, PMCNTENSET_EL0) |= val;
			kvm_pmu_enable_counter_mask(vcpu, val);
			kvm_vcpu_pmu_restore_guest(vcpu);
		} else {
			/* accessing PMCNTENCLR_EL0 */
			__vcpu_sys_reg(vcpu, PMCNTENSET_EL0) &= ~val;
			kvm_pmu_disable_counter_mask(vcpu, val);
		}
	} else {
		p->regval = __vcpu_sys_reg(vcpu, PMCNTENSET_EL0) & mask;
	}

	return true;
}

static bool access_pminten(struct kvm_vcpu *vcpu, struct sys_reg_params *p,
			   const struct sys_reg_desc *r)
{
	u64 mask = kvm_pmu_valid_counter_mask(vcpu);

	if (check_pmu_access_disabled(vcpu, 0))
		return false;

	if (p->is_write) {
		u64 val = p->regval & mask;

		if (r->Op2 & 0x1)
			/* accessing PMINTENSET_EL1 */
			__vcpu_sys_reg(vcpu, PMINTENSET_EL1) |= val;
		else
			/* accessing PMINTENCLR_EL1 */
			__vcpu_sys_reg(vcpu, PMINTENSET_EL1) &= ~val;
	} else {
		p->regval = __vcpu_sys_reg(vcpu, PMINTENSET_EL1) & mask;
	}

	return true;
}

static bool access_pmovs(struct kvm_vcpu *vcpu, struct sys_reg_params *p,
			 const struct sys_reg_desc *r)
{
	u64 mask = kvm_pmu_valid_counter_mask(vcpu);

	if (pmu_access_el0_disabled(vcpu))
		return false;

	if (p->is_write) {
		if (r->CRm & 0x2)
			/* accessing PMOVSSET_EL0 */
			__vcpu_sys_reg(vcpu, PMOVSSET_EL0) |= (p->regval & mask);
		else
			/* accessing PMOVSCLR_EL0 */
			__vcpu_sys_reg(vcpu, PMOVSSET_EL0) &= ~(p->regval & mask);
	} else {
		p->regval = __vcpu_sys_reg(vcpu, PMOVSSET_EL0) & mask;
	}

	return true;
}

static bool access_pmswinc(struct kvm_vcpu *vcpu, struct sys_reg_params *p,
			   const struct sys_reg_desc *r)
{
	u64 mask;

	if (!p->is_write)
		return read_from_write_only(vcpu, p, r);

	if (pmu_write_swinc_el0_disabled(vcpu))
		return false;

	mask = kvm_pmu_valid_counter_mask(vcpu);
	kvm_pmu_software_increment(vcpu, p->regval & mask);
	return true;
}

static bool access_pmuserenr(struct kvm_vcpu *vcpu, struct sys_reg_params *p,
			     const struct sys_reg_desc *r)
{
	if (p->is_write) {
		if (!vcpu_mode_priv(vcpu)) {
			kvm_inject_undefined(vcpu);
			return false;
		}

		__vcpu_sys_reg(vcpu, PMUSERENR_EL0) =
			       p->regval & ARMV8_PMU_USERENR_MASK;
	} else {
		p->regval = __vcpu_sys_reg(vcpu, PMUSERENR_EL0)
			    & ARMV8_PMU_USERENR_MASK;
	}

	return true;
}

/* Silly macro to expand the DBG{BCR,BVR,WVR,WCR}n_EL1 registers in one go */
#define DBG_BCR_BVR_WCR_WVR_EL1(n)					\
	{ SYS_DESC(SYS_DBGBVRn_EL1(n)),					\
	  trap_bvr, reset_bvr, 0, 0, get_bvr, set_bvr },		\
	{ SYS_DESC(SYS_DBGBCRn_EL1(n)),					\
	  trap_bcr, reset_bcr, 0, 0, get_bcr, set_bcr },		\
	{ SYS_DESC(SYS_DBGWVRn_EL1(n)),					\
	  trap_wvr, reset_wvr, 0, 0,  get_wvr, set_wvr },		\
	{ SYS_DESC(SYS_DBGWCRn_EL1(n)),					\
	  trap_wcr, reset_wcr, 0, 0,  get_wcr, set_wcr }

#define PMU_SYS_REG(r)						\
	SYS_DESC(r), .reset = reset_unknown, .visibility = pmu_visibility

/* Macro to expand the PMEVCNTRn_EL0 register */
#define PMU_PMEVCNTR_EL0(n)						\
	{ PMU_SYS_REG(SYS_PMEVCNTRn_EL0(n)),				\
	  .access = access_pmu_evcntr, .reg = (PMEVCNTR0_EL0 + n), }

/* Macro to expand the PMEVTYPERn_EL0 register */
#define PMU_PMEVTYPER_EL0(n)						\
	{ PMU_SYS_REG(SYS_PMEVTYPERn_EL0(n)),				\
	  .access = access_pmu_evtyper, .reg = (PMEVTYPER0_EL0 + n), }

static bool undef_access(struct kvm_vcpu *vcpu, struct sys_reg_params *p,
			 const struct sys_reg_desc *r)
{
	kvm_inject_undefined(vcpu);

	return false;
}

/* Macro to expand the AMU counter and type registers*/
#define AMU_AMEVCNTR0_EL0(n) { SYS_DESC(SYS_AMEVCNTR0_EL0(n)), undef_access }
#define AMU_AMEVTYPER0_EL0(n) { SYS_DESC(SYS_AMEVTYPER0_EL0(n)), undef_access }
#define AMU_AMEVCNTR1_EL0(n) { SYS_DESC(SYS_AMEVCNTR1_EL0(n)), undef_access }
#define AMU_AMEVTYPER1_EL0(n) { SYS_DESC(SYS_AMEVTYPER1_EL0(n)), undef_access }

static unsigned int ptrauth_visibility(const struct kvm_vcpu *vcpu,
			const struct sys_reg_desc *rd)
{
	return vcpu_has_ptrauth(vcpu) ? 0 : REG_HIDDEN;
}

/*
 * If we land here on a PtrAuth access, that is because we didn't
 * fixup the access on exit by allowing the PtrAuth sysregs. The only
 * way this happens is when the guest does not have PtrAuth support
 * enabled.
 */
#define __PTRAUTH_KEY(k)						\
	{ SYS_DESC(SYS_## k), undef_access, reset_unknown, k,		\
	.visibility = ptrauth_visibility}

#define PTRAUTH_KEY(k)							\
	__PTRAUTH_KEY(k ## KEYLO_EL1),					\
	__PTRAUTH_KEY(k ## KEYHI_EL1)

static bool access_arch_timer(struct kvm_vcpu *vcpu,
			      struct sys_reg_params *p,
			      const struct sys_reg_desc *r)
{
	enum kvm_arch_timers tmr;
	enum kvm_arch_timer_regs treg;
	u64 reg = reg_to_encoding(r);

	switch (reg) {
	case SYS_CNTP_TVAL_EL0:
	case SYS_AARCH32_CNTP_TVAL:
		tmr = TIMER_PTIMER;
		treg = TIMER_REG_TVAL;
		break;
	case SYS_CNTP_CTL_EL0:
	case SYS_AARCH32_CNTP_CTL:
		tmr = TIMER_PTIMER;
		treg = TIMER_REG_CTL;
		break;
	case SYS_CNTP_CVAL_EL0:
	case SYS_AARCH32_CNTP_CVAL:
		tmr = TIMER_PTIMER;
		treg = TIMER_REG_CVAL;
		break;
	default:
		BUG();
	}

	if (p->is_write)
		kvm_arm_timer_write_sysreg(vcpu, tmr, treg, p->regval);
	else
		p->regval = kvm_arm_timer_read_sysreg(vcpu, tmr, treg);

	return true;
}

#define FEATURE(x)	(GENMASK_ULL(x##_SHIFT + 3, x##_SHIFT))

/* Read a sanitised cpufeature ID register by sys_reg_desc */
static u64 read_id_reg(const struct kvm_vcpu *vcpu,
		struct sys_reg_desc const *r, bool raz)
{
	u32 id = reg_to_encoding(r);
	u64 val = raz ? 0 : read_sanitised_ftr_reg(id);

	switch (id) {
	case SYS_ID_AA64PFR0_EL1:
		if (!vcpu_has_sve(vcpu))
			val &= ~FEATURE(ID_AA64PFR0_SVE);
		val &= ~FEATURE(ID_AA64PFR0_AMU);
		val &= ~FEATURE(ID_AA64PFR0_CSV2);
		val |= FIELD_PREP(FEATURE(ID_AA64PFR0_CSV2), (u64)vcpu->kvm->arch.pfr0_csv2);
		val &= ~FEATURE(ID_AA64PFR0_CSV3);
		val |= FIELD_PREP(FEATURE(ID_AA64PFR0_CSV3), (u64)vcpu->kvm->arch.pfr0_csv3);
		break;
	case SYS_ID_AA64PFR1_EL1:
		val &= ~FEATURE(ID_AA64PFR1_MTE);
		break;
	case SYS_ID_AA64ISAR1_EL1:
		if (!vcpu_has_ptrauth(vcpu))
			val &= ~(FEATURE(ID_AA64ISAR1_APA) |
				 FEATURE(ID_AA64ISAR1_API) |
				 FEATURE(ID_AA64ISAR1_GPA) |
				 FEATURE(ID_AA64ISAR1_GPI));
		break;
	case SYS_ID_AA64DFR0_EL1:
		/* Limit debug to ARMv8.0 */
		val &= ~FEATURE(ID_AA64DFR0_DEBUGVER);
		val |= FIELD_PREP(FEATURE(ID_AA64DFR0_DEBUGVER), 6);
		/* Limit guests to PMUv3 for ARMv8.4 */
		val = cpuid_feature_cap_perfmon_field(val,
						      ID_AA64DFR0_PMUVER_SHIFT,
						      kvm_vcpu_has_pmu(vcpu) ? ID_AA64DFR0_PMUVER_8_4 : 0);
		break;
	case SYS_ID_DFR0_EL1:
		/* Limit guests to PMUv3 for ARMv8.4 */
		val = cpuid_feature_cap_perfmon_field(val,
						      ID_DFR0_PERFMON_SHIFT,
						      kvm_vcpu_has_pmu(vcpu) ? ID_DFR0_PERFMON_8_4 : 0);
		break;
	}

	return val;
}

static unsigned int id_visibility(const struct kvm_vcpu *vcpu,
				  const struct sys_reg_desc *r)
{
	u32 id = reg_to_encoding(r);

	switch (id) {
	case SYS_ID_AA64ZFR0_EL1:
		if (!vcpu_has_sve(vcpu))
			return REG_RAZ;
		break;
	}

	return 0;
}

/* cpufeature ID register access trap handlers */

static bool __access_id_reg(struct kvm_vcpu *vcpu,
			    struct sys_reg_params *p,
			    const struct sys_reg_desc *r,
			    bool raz)
{
	if (p->is_write)
		return write_to_read_only(vcpu, p, r);

	p->regval = read_id_reg(vcpu, r, raz);
	return true;
}

static bool access_id_reg(struct kvm_vcpu *vcpu,
			  struct sys_reg_params *p,
			  const struct sys_reg_desc *r)
{
	bool raz = sysreg_visible_as_raz(vcpu, r);

	return __access_id_reg(vcpu, p, r, raz);
}

static bool access_raz_id_reg(struct kvm_vcpu *vcpu,
			      struct sys_reg_params *p,
			      const struct sys_reg_desc *r)
{
	return __access_id_reg(vcpu, p, r, true);
}

static int reg_from_user(u64 *val, const void __user *uaddr, u64 id);
static int reg_to_user(void __user *uaddr, const u64 *val, u64 id);
static u64 sys_reg_to_index(const struct sys_reg_desc *reg);

/* Visibility overrides for SVE-specific control registers */
static unsigned int sve_visibility(const struct kvm_vcpu *vcpu,
				   const struct sys_reg_desc *rd)
{
	if (vcpu_has_sve(vcpu))
		return 0;

	return REG_HIDDEN;
}

static int set_id_aa64pfr0_el1(struct kvm_vcpu *vcpu,
			       const struct sys_reg_desc *rd,
			       const struct kvm_one_reg *reg, void __user *uaddr)
{
	const u64 id = sys_reg_to_index(rd);
	u8 csv2, csv3;
	int err;
	u64 val;

	err = reg_from_user(&val, uaddr, id);
	if (err)
		return err;

	/*
	 * Allow AA64PFR0_EL1.CSV2 to be set from userspace as long as
	 * it doesn't promise more than what is actually provided (the
	 * guest could otherwise be covered in ectoplasmic residue).
	 */
	csv2 = cpuid_feature_extract_unsigned_field(val, ID_AA64PFR0_CSV2_SHIFT);
	if (csv2 > 1 ||
	    (csv2 && arm64_get_spectre_v2_state() != SPECTRE_UNAFFECTED))
		return -EINVAL;

	/* Same thing for CSV3 */
	csv3 = cpuid_feature_extract_unsigned_field(val, ID_AA64PFR0_CSV3_SHIFT);
	if (csv3 > 1 ||
	    (csv3 && arm64_get_meltdown_state() != SPECTRE_UNAFFECTED))
		return -EINVAL;

	/* We can only differ with CSV[23], and anything else is an error */
	val ^= read_id_reg(vcpu, rd, false);
	val &= ~((0xFUL << ID_AA64PFR0_CSV2_SHIFT) |
		 (0xFUL << ID_AA64PFR0_CSV3_SHIFT));
	if (val)
		return -EINVAL;

	vcpu->kvm->arch.pfr0_csv2 = csv2;
	vcpu->kvm->arch.pfr0_csv3 = csv3 ;

	return 0;
}

/*
 * cpufeature ID register user accessors
 *
 * For now, these registers are immutable for userspace, so no values
 * are stored, and for set_id_reg() we don't allow the effective value
 * to be changed.
 */
static int __get_id_reg(const struct kvm_vcpu *vcpu,
			const struct sys_reg_desc *rd, void __user *uaddr,
			bool raz)
{
	const u64 id = sys_reg_to_index(rd);
	const u64 val = read_id_reg(vcpu, rd, raz);

	return reg_to_user(uaddr, &val, id);
}

static int __set_id_reg(const struct kvm_vcpu *vcpu,
			const struct sys_reg_desc *rd, void __user *uaddr,
			bool raz)
{
	const u64 id = sys_reg_to_index(rd);
	int err;
	u64 val;

	err = reg_from_user(&val, uaddr, id);
	if (err)
		return err;

	/* This is what we mean by invariant: you can't change it. */
	if (val != read_id_reg(vcpu, rd, raz))
		return -EINVAL;

	return 0;
}

static int get_id_reg(struct kvm_vcpu *vcpu, const struct sys_reg_desc *rd,
		      const struct kvm_one_reg *reg, void __user *uaddr)
{
	bool raz = sysreg_visible_as_raz(vcpu, rd);

	return __get_id_reg(vcpu, rd, uaddr, raz);
}

static int set_id_reg(struct kvm_vcpu *vcpu, const struct sys_reg_desc *rd,
		      const struct kvm_one_reg *reg, void __user *uaddr)
{
	bool raz = sysreg_visible_as_raz(vcpu, rd);

	return __set_id_reg(vcpu, rd, uaddr, raz);
}

static int get_raz_id_reg(struct kvm_vcpu *vcpu, const struct sys_reg_desc *rd,
			  const struct kvm_one_reg *reg, void __user *uaddr)
{
	return __get_id_reg(vcpu, rd, uaddr, true);
}

static int set_raz_id_reg(struct kvm_vcpu *vcpu, const struct sys_reg_desc *rd,
			  const struct kvm_one_reg *reg, void __user *uaddr)
{
	return __set_id_reg(vcpu, rd, uaddr, true);
}

static bool access_ctr(struct kvm_vcpu *vcpu, struct sys_reg_params *p,
		       const struct sys_reg_desc *r)
{
	if (p->is_write)
		return write_to_read_only(vcpu, p, r);

	p->regval = read_sanitised_ftr_reg(SYS_CTR_EL0);
	return true;
}

static bool access_clidr(struct kvm_vcpu *vcpu, struct sys_reg_params *p,
			 const struct sys_reg_desc *r)
{
	if (p->is_write)
		return write_to_read_only(vcpu, p, r);

	p->regval = read_sysreg(clidr_el1);
	return true;
}

static bool access_csselr(struct kvm_vcpu *vcpu, struct sys_reg_params *p,
			  const struct sys_reg_desc *r)
{
	int reg = r->reg;

	if (p->is_write)
		vcpu_write_sys_reg(vcpu, p->regval, reg);
	else
		p->regval = vcpu_read_sys_reg(vcpu, reg);
	return true;
}

static bool access_ccsidr(struct kvm_vcpu *vcpu, struct sys_reg_params *p,
			  const struct sys_reg_desc *r)
{
	u32 csselr;

	if (p->is_write)
		return write_to_read_only(vcpu, p, r);

	csselr = vcpu_read_sys_reg(vcpu, CSSELR_EL1);
	p->regval = get_ccsidr(csselr);

	/*
	 * Guests should not be doing cache operations by set/way at all, and
	 * for this reason, we trap them and attempt to infer the intent, so
	 * that we can flush the entire guest's address space at the appropriate
	 * time.
	 * To prevent this trapping from causing performance problems, let's
	 * expose the geometry of all data and unified caches (which are
	 * guaranteed to be PIPT and thus non-aliasing) as 1 set and 1 way.
	 * [If guests should attempt to infer aliasing properties from the
	 * geometry (which is not permitted by the architecture), they would
	 * only do so for virtually indexed caches.]
	 */
	if (!(csselr & 1)) // data or unified cache
		p->regval &= ~GENMASK(27, 3);
	return true;
}

/* sys_reg_desc initialiser for known cpufeature ID registers */
#define ID_SANITISED(name) {			\
	SYS_DESC(SYS_##name),			\
	.access	= access_id_reg,		\
	.get_user = get_id_reg,			\
	.set_user = set_id_reg,			\
	.visibility = id_visibility,		\
}

/*
 * sys_reg_desc initialiser for architecturally unallocated cpufeature ID
 * register with encoding Op0=3, Op1=0, CRn=0, CRm=crm, Op2=op2
 * (1 <= crm < 8, 0 <= Op2 < 8).
 */
#define ID_UNALLOCATED(crm, op2) {			\
	Op0(3), Op1(0), CRn(0), CRm(crm), Op2(op2),	\
	.access = access_raz_id_reg,			\
	.get_user = get_raz_id_reg,			\
	.set_user = set_raz_id_reg,			\
}

/*
 * sys_reg_desc initialiser for known ID registers that we hide from guests.
 * For now, these are exposed just like unallocated ID regs: they appear
 * RAZ for the guest.
 */
#define ID_HIDDEN(name) {			\
	SYS_DESC(SYS_##name),			\
	.access = access_raz_id_reg,		\
	.get_user = get_raz_id_reg,		\
	.set_user = set_raz_id_reg,		\
}

/*
 * Architected system registers.
 * Important: Must be sorted ascending by Op0, Op1, CRn, CRm, Op2
 *
 * Debug handling: We do trap most, if not all debug related system
 * registers. The implementation is good enough to ensure that a guest
 * can use these with minimal performance degradation. The drawback is
 * that we don't implement any of the external debug, none of the
 * OSlock protocol. This should be revisited if we ever encounter a
 * more demanding guest...
 */
static const struct sys_reg_desc sys_reg_descs[] = {
	{ SYS_DESC(SYS_DC_ISW), access_dcsw },
	{ SYS_DESC(SYS_DC_CSW), access_dcsw },
	{ SYS_DESC(SYS_DC_CISW), access_dcsw },

	DBG_BCR_BVR_WCR_WVR_EL1(0),
	DBG_BCR_BVR_WCR_WVR_EL1(1),
	{ SYS_DESC(SYS_MDCCINT_EL1), trap_debug_regs, reset_val, MDCCINT_EL1, 0 },
	{ SYS_DESC(SYS_MDSCR_EL1), trap_debug_regs, reset_val, MDSCR_EL1, 0 },
	DBG_BCR_BVR_WCR_WVR_EL1(2),
	DBG_BCR_BVR_WCR_WVR_EL1(3),
	DBG_BCR_BVR_WCR_WVR_EL1(4),
	DBG_BCR_BVR_WCR_WVR_EL1(5),
	DBG_BCR_BVR_WCR_WVR_EL1(6),
	DBG_BCR_BVR_WCR_WVR_EL1(7),
	DBG_BCR_BVR_WCR_WVR_EL1(8),
	DBG_BCR_BVR_WCR_WVR_EL1(9),
	DBG_BCR_BVR_WCR_WVR_EL1(10),
	DBG_BCR_BVR_WCR_WVR_EL1(11),
	DBG_BCR_BVR_WCR_WVR_EL1(12),
	DBG_BCR_BVR_WCR_WVR_EL1(13),
	DBG_BCR_BVR_WCR_WVR_EL1(14),
	DBG_BCR_BVR_WCR_WVR_EL1(15),

	{ SYS_DESC(SYS_MDRAR_EL1), trap_raz_wi },
	{ SYS_DESC(SYS_OSLAR_EL1), trap_raz_wi },
	{ SYS_DESC(SYS_OSLSR_EL1), trap_oslsr_el1 },
	{ SYS_DESC(SYS_OSDLR_EL1), trap_raz_wi },
	{ SYS_DESC(SYS_DBGPRCR_EL1), trap_raz_wi },
	{ SYS_DESC(SYS_DBGCLAIMSET_EL1), trap_raz_wi },
	{ SYS_DESC(SYS_DBGCLAIMCLR_EL1), trap_raz_wi },
	{ SYS_DESC(SYS_DBGAUTHSTATUS_EL1), trap_dbgauthstatus_el1 },

	{ SYS_DESC(SYS_MDCCSR_EL0), trap_raz_wi },
	{ SYS_DESC(SYS_DBGDTR_EL0), trap_raz_wi },
	// DBGDTR[TR]X_EL0 share the same encoding
	{ SYS_DESC(SYS_DBGDTRTX_EL0), trap_raz_wi },

	{ SYS_DESC(SYS_DBGVCR32_EL2), NULL, reset_val, DBGVCR32_EL2, 0 },

	{ SYS_DESC(SYS_MPIDR_EL1), NULL, reset_mpidr, MPIDR_EL1 },

	/*
	 * ID regs: all ID_SANITISED() entries here must have corresponding
	 * entries in arm64_ftr_regs[].
	 */

	/* AArch64 mappings of the AArch32 ID registers */
	/* CRm=1 */
	ID_SANITISED(ID_PFR0_EL1),
	ID_SANITISED(ID_PFR1_EL1),
	ID_SANITISED(ID_DFR0_EL1),
	ID_HIDDEN(ID_AFR0_EL1),
	ID_SANITISED(ID_MMFR0_EL1),
	ID_SANITISED(ID_MMFR1_EL1),
	ID_SANITISED(ID_MMFR2_EL1),
	ID_SANITISED(ID_MMFR3_EL1),

	/* CRm=2 */
	ID_SANITISED(ID_ISAR0_EL1),
	ID_SANITISED(ID_ISAR1_EL1),
	ID_SANITISED(ID_ISAR2_EL1),
	ID_SANITISED(ID_ISAR3_EL1),
	ID_SANITISED(ID_ISAR4_EL1),
	ID_SANITISED(ID_ISAR5_EL1),
	ID_SANITISED(ID_MMFR4_EL1),
	ID_SANITISED(ID_ISAR6_EL1),

	/* CRm=3 */
	ID_SANITISED(MVFR0_EL1),
	ID_SANITISED(MVFR1_EL1),
	ID_SANITISED(MVFR2_EL1),
	ID_UNALLOCATED(3,3),
	ID_SANITISED(ID_PFR2_EL1),
	ID_HIDDEN(ID_DFR1_EL1),
	ID_SANITISED(ID_MMFR5_EL1),
	ID_UNALLOCATED(3,7),

	/* AArch64 ID registers */
	/* CRm=4 */
	{ SYS_DESC(SYS_ID_AA64PFR0_EL1), .access = access_id_reg,
	  .get_user = get_id_reg, .set_user = set_id_aa64pfr0_el1, },
	ID_SANITISED(ID_AA64PFR1_EL1),
	ID_UNALLOCATED(4,2),
	ID_UNALLOCATED(4,3),
	ID_SANITISED(ID_AA64ZFR0_EL1),
	ID_UNALLOCATED(4,5),
	ID_UNALLOCATED(4,6),
	ID_UNALLOCATED(4,7),

	/* CRm=5 */
	ID_SANITISED(ID_AA64DFR0_EL1),
	ID_SANITISED(ID_AA64DFR1_EL1),
	ID_UNALLOCATED(5,2),
	ID_UNALLOCATED(5,3),
	ID_HIDDEN(ID_AA64AFR0_EL1),
	ID_HIDDEN(ID_AA64AFR1_EL1),
	ID_UNALLOCATED(5,6),
	ID_UNALLOCATED(5,7),

	/* CRm=6 */
	ID_SANITISED(ID_AA64ISAR0_EL1),
	ID_SANITISED(ID_AA64ISAR1_EL1),
	ID_UNALLOCATED(6,2),
	ID_UNALLOCATED(6,3),
	ID_UNALLOCATED(6,4),
	ID_UNALLOCATED(6,5),
	ID_UNALLOCATED(6,6),
	ID_UNALLOCATED(6,7),

	/* CRm=7 */
	ID_SANITISED(ID_AA64MMFR0_EL1),
	ID_SANITISED(ID_AA64MMFR1_EL1),
	ID_SANITISED(ID_AA64MMFR2_EL1),
	ID_UNALLOCATED(7,3),
	ID_UNALLOCATED(7,4),
	ID_UNALLOCATED(7,5),
	ID_UNALLOCATED(7,6),
	ID_UNALLOCATED(7,7),

	{ SYS_DESC(SYS_SCTLR_EL1), access_vm_reg, reset_val, SCTLR_EL1, 0x00C50078 },
	{ SYS_DESC(SYS_ACTLR_EL1), access_actlr, reset_actlr, ACTLR_EL1 },
	{ SYS_DESC(SYS_CPACR_EL1), NULL, reset_val, CPACR_EL1, 0 },

	{ SYS_DESC(SYS_RGSR_EL1), undef_access },
	{ SYS_DESC(SYS_GCR_EL1), undef_access },

	{ SYS_DESC(SYS_ZCR_EL1), NULL, reset_val, ZCR_EL1, 0, .visibility = sve_visibility },
	{ SYS_DESC(SYS_TTBR0_EL1), access_vm_reg, reset_unknown, TTBR0_EL1 },
	{ SYS_DESC(SYS_TTBR1_EL1), access_vm_reg, reset_unknown, TTBR1_EL1 },
	{ SYS_DESC(SYS_TCR_EL1), access_vm_reg, reset_val, TCR_EL1, 0 },

	PTRAUTH_KEY(APIA),
	PTRAUTH_KEY(APIB),
	PTRAUTH_KEY(APDA),
	PTRAUTH_KEY(APDB),
	PTRAUTH_KEY(APGA),

	{ SYS_DESC(SYS_AFSR0_EL1), access_vm_reg, reset_unknown, AFSR0_EL1 },
	{ SYS_DESC(SYS_AFSR1_EL1), access_vm_reg, reset_unknown, AFSR1_EL1 },
	{ SYS_DESC(SYS_ESR_EL1), access_vm_reg, reset_unknown, ESR_EL1 },

	{ SYS_DESC(SYS_ERRIDR_EL1), trap_raz_wi },
	{ SYS_DESC(SYS_ERRSELR_EL1), trap_raz_wi },
	{ SYS_DESC(SYS_ERXFR_EL1), trap_raz_wi },
	{ SYS_DESC(SYS_ERXCTLR_EL1), trap_raz_wi },
	{ SYS_DESC(SYS_ERXSTATUS_EL1), trap_raz_wi },
	{ SYS_DESC(SYS_ERXADDR_EL1), trap_raz_wi },
	{ SYS_DESC(SYS_ERXMISC0_EL1), trap_raz_wi },
	{ SYS_DESC(SYS_ERXMISC1_EL1), trap_raz_wi },

	{ SYS_DESC(SYS_TFSR_EL1), undef_access },
	{ SYS_DESC(SYS_TFSRE0_EL1), undef_access },

	{ SYS_DESC(SYS_FAR_EL1), access_vm_reg, reset_unknown, FAR_EL1 },
	{ SYS_DESC(SYS_PAR_EL1), NULL, reset_unknown, PAR_EL1 },

<<<<<<< HEAD
	{ PMU_SYS_REG(SYS_PMINTENSET_EL1),
	  .access = access_pminten, .reg = PMINTENSET_EL1 },
	{ PMU_SYS_REG(SYS_PMINTENCLR_EL1),
	  .access = access_pminten, .reg = PMINTENSET_EL1 },
=======
	{ SYS_DESC(SYS_PMINTENSET_EL1), access_pminten, reset_unknown, PMINTENSET_EL1 },
	{ SYS_DESC(SYS_PMINTENCLR_EL1), access_pminten, reset_unknown, PMINTENSET_EL1 },
	{ SYS_DESC(SYS_PMMIR_EL1), trap_raz_wi },
>>>>>>> 8c358b29

	{ SYS_DESC(SYS_MAIR_EL1), access_vm_reg, reset_unknown, MAIR_EL1 },
	{ SYS_DESC(SYS_AMAIR_EL1), access_vm_reg, reset_amair_el1, AMAIR_EL1 },

	{ SYS_DESC(SYS_LORSA_EL1), trap_loregion },
	{ SYS_DESC(SYS_LOREA_EL1), trap_loregion },
	{ SYS_DESC(SYS_LORN_EL1), trap_loregion },
	{ SYS_DESC(SYS_LORC_EL1), trap_loregion },
	{ SYS_DESC(SYS_LORID_EL1), trap_loregion },

	{ SYS_DESC(SYS_VBAR_EL1), NULL, reset_val, VBAR_EL1, 0 },
	{ SYS_DESC(SYS_DISR_EL1), NULL, reset_val, DISR_EL1, 0 },

	{ SYS_DESC(SYS_ICC_IAR0_EL1), write_to_read_only },
	{ SYS_DESC(SYS_ICC_EOIR0_EL1), read_from_write_only },
	{ SYS_DESC(SYS_ICC_HPPIR0_EL1), write_to_read_only },
	{ SYS_DESC(SYS_ICC_DIR_EL1), read_from_write_only },
	{ SYS_DESC(SYS_ICC_RPR_EL1), write_to_read_only },
	{ SYS_DESC(SYS_ICC_SGI1R_EL1), access_gic_sgi },
	{ SYS_DESC(SYS_ICC_ASGI1R_EL1), access_gic_sgi },
	{ SYS_DESC(SYS_ICC_SGI0R_EL1), access_gic_sgi },
	{ SYS_DESC(SYS_ICC_IAR1_EL1), write_to_read_only },
	{ SYS_DESC(SYS_ICC_EOIR1_EL1), read_from_write_only },
	{ SYS_DESC(SYS_ICC_HPPIR1_EL1), write_to_read_only },
	{ SYS_DESC(SYS_ICC_SRE_EL1), access_gic_sre },

	{ SYS_DESC(SYS_CONTEXTIDR_EL1), access_vm_reg, reset_val, CONTEXTIDR_EL1, 0 },
	{ SYS_DESC(SYS_TPIDR_EL1), NULL, reset_unknown, TPIDR_EL1 },

	{ SYS_DESC(SYS_SCXTNUM_EL1), undef_access },

	{ SYS_DESC(SYS_CNTKCTL_EL1), NULL, reset_val, CNTKCTL_EL1, 0},

	{ SYS_DESC(SYS_CCSIDR_EL1), access_ccsidr },
	{ SYS_DESC(SYS_CLIDR_EL1), access_clidr },
	{ SYS_DESC(SYS_CSSELR_EL1), access_csselr, reset_unknown, CSSELR_EL1 },
	{ SYS_DESC(SYS_CTR_EL0), access_ctr },

	{ PMU_SYS_REG(SYS_PMCR_EL0), .access = access_pmcr,
	  .reset = reset_pmcr, .reg = PMCR_EL0 },
	{ PMU_SYS_REG(SYS_PMCNTENSET_EL0),
	  .access = access_pmcnten, .reg = PMCNTENSET_EL0 },
	{ PMU_SYS_REG(SYS_PMCNTENCLR_EL0),
	  .access = access_pmcnten, .reg = PMCNTENSET_EL0 },
	{ PMU_SYS_REG(SYS_PMOVSCLR_EL0),
	  .access = access_pmovs, .reg = PMOVSSET_EL0 },
	{ PMU_SYS_REG(SYS_PMSWINC_EL0),
	  .access = access_pmswinc, .reg = PMSWINC_EL0 },
	{ PMU_SYS_REG(SYS_PMSELR_EL0),
	  .access = access_pmselr, .reg = PMSELR_EL0 },
	{ PMU_SYS_REG(SYS_PMCEID0_EL0),
	  .access = access_pmceid, .reset = NULL },
	{ PMU_SYS_REG(SYS_PMCEID1_EL0),
	  .access = access_pmceid, .reset = NULL },
	{ PMU_SYS_REG(SYS_PMCCNTR_EL0),
	  .access = access_pmu_evcntr, .reg = PMCCNTR_EL0 },
	{ PMU_SYS_REG(SYS_PMXEVTYPER_EL0),
	  .access = access_pmu_evtyper, .reset = NULL },
	{ PMU_SYS_REG(SYS_PMXEVCNTR_EL0),
	  .access = access_pmu_evcntr, .reset = NULL },
	/*
	 * PMUSERENR_EL0 resets as unknown in 64bit mode while it resets as zero
	 * in 32bit mode. Here we choose to reset it as zero for consistency.
	 */
	{ PMU_SYS_REG(SYS_PMUSERENR_EL0), .access = access_pmuserenr,
	  .reset = reset_val, .reg = PMUSERENR_EL0, .val = 0 },
	{ PMU_SYS_REG(SYS_PMOVSSET_EL0),
	  .access = access_pmovs, .reg = PMOVSSET_EL0 },

	{ SYS_DESC(SYS_TPIDR_EL0), NULL, reset_unknown, TPIDR_EL0 },
	{ SYS_DESC(SYS_TPIDRRO_EL0), NULL, reset_unknown, TPIDRRO_EL0 },

	{ SYS_DESC(SYS_SCXTNUM_EL0), undef_access },

	{ SYS_DESC(SYS_AMCR_EL0), undef_access },
	{ SYS_DESC(SYS_AMCFGR_EL0), undef_access },
	{ SYS_DESC(SYS_AMCGCR_EL0), undef_access },
	{ SYS_DESC(SYS_AMUSERENR_EL0), undef_access },
	{ SYS_DESC(SYS_AMCNTENCLR0_EL0), undef_access },
	{ SYS_DESC(SYS_AMCNTENSET0_EL0), undef_access },
	{ SYS_DESC(SYS_AMCNTENCLR1_EL0), undef_access },
	{ SYS_DESC(SYS_AMCNTENSET1_EL0), undef_access },
	AMU_AMEVCNTR0_EL0(0),
	AMU_AMEVCNTR0_EL0(1),
	AMU_AMEVCNTR0_EL0(2),
	AMU_AMEVCNTR0_EL0(3),
	AMU_AMEVCNTR0_EL0(4),
	AMU_AMEVCNTR0_EL0(5),
	AMU_AMEVCNTR0_EL0(6),
	AMU_AMEVCNTR0_EL0(7),
	AMU_AMEVCNTR0_EL0(8),
	AMU_AMEVCNTR0_EL0(9),
	AMU_AMEVCNTR0_EL0(10),
	AMU_AMEVCNTR0_EL0(11),
	AMU_AMEVCNTR0_EL0(12),
	AMU_AMEVCNTR0_EL0(13),
	AMU_AMEVCNTR0_EL0(14),
	AMU_AMEVCNTR0_EL0(15),
	AMU_AMEVTYPER0_EL0(0),
	AMU_AMEVTYPER0_EL0(1),
	AMU_AMEVTYPER0_EL0(2),
	AMU_AMEVTYPER0_EL0(3),
	AMU_AMEVTYPER0_EL0(4),
	AMU_AMEVTYPER0_EL0(5),
	AMU_AMEVTYPER0_EL0(6),
	AMU_AMEVTYPER0_EL0(7),
	AMU_AMEVTYPER0_EL0(8),
	AMU_AMEVTYPER0_EL0(9),
	AMU_AMEVTYPER0_EL0(10),
	AMU_AMEVTYPER0_EL0(11),
	AMU_AMEVTYPER0_EL0(12),
	AMU_AMEVTYPER0_EL0(13),
	AMU_AMEVTYPER0_EL0(14),
	AMU_AMEVTYPER0_EL0(15),
	AMU_AMEVCNTR1_EL0(0),
	AMU_AMEVCNTR1_EL0(1),
	AMU_AMEVCNTR1_EL0(2),
	AMU_AMEVCNTR1_EL0(3),
	AMU_AMEVCNTR1_EL0(4),
	AMU_AMEVCNTR1_EL0(5),
	AMU_AMEVCNTR1_EL0(6),
	AMU_AMEVCNTR1_EL0(7),
	AMU_AMEVCNTR1_EL0(8),
	AMU_AMEVCNTR1_EL0(9),
	AMU_AMEVCNTR1_EL0(10),
	AMU_AMEVCNTR1_EL0(11),
	AMU_AMEVCNTR1_EL0(12),
	AMU_AMEVCNTR1_EL0(13),
	AMU_AMEVCNTR1_EL0(14),
	AMU_AMEVCNTR1_EL0(15),
	AMU_AMEVTYPER1_EL0(0),
	AMU_AMEVTYPER1_EL0(1),
	AMU_AMEVTYPER1_EL0(2),
	AMU_AMEVTYPER1_EL0(3),
	AMU_AMEVTYPER1_EL0(4),
	AMU_AMEVTYPER1_EL0(5),
	AMU_AMEVTYPER1_EL0(6),
	AMU_AMEVTYPER1_EL0(7),
	AMU_AMEVTYPER1_EL0(8),
	AMU_AMEVTYPER1_EL0(9),
	AMU_AMEVTYPER1_EL0(10),
	AMU_AMEVTYPER1_EL0(11),
	AMU_AMEVTYPER1_EL0(12),
	AMU_AMEVTYPER1_EL0(13),
	AMU_AMEVTYPER1_EL0(14),
	AMU_AMEVTYPER1_EL0(15),

	{ SYS_DESC(SYS_CNTP_TVAL_EL0), access_arch_timer },
	{ SYS_DESC(SYS_CNTP_CTL_EL0), access_arch_timer },
	{ SYS_DESC(SYS_CNTP_CVAL_EL0), access_arch_timer },

	/* PMEVCNTRn_EL0 */
	PMU_PMEVCNTR_EL0(0),
	PMU_PMEVCNTR_EL0(1),
	PMU_PMEVCNTR_EL0(2),
	PMU_PMEVCNTR_EL0(3),
	PMU_PMEVCNTR_EL0(4),
	PMU_PMEVCNTR_EL0(5),
	PMU_PMEVCNTR_EL0(6),
	PMU_PMEVCNTR_EL0(7),
	PMU_PMEVCNTR_EL0(8),
	PMU_PMEVCNTR_EL0(9),
	PMU_PMEVCNTR_EL0(10),
	PMU_PMEVCNTR_EL0(11),
	PMU_PMEVCNTR_EL0(12),
	PMU_PMEVCNTR_EL0(13),
	PMU_PMEVCNTR_EL0(14),
	PMU_PMEVCNTR_EL0(15),
	PMU_PMEVCNTR_EL0(16),
	PMU_PMEVCNTR_EL0(17),
	PMU_PMEVCNTR_EL0(18),
	PMU_PMEVCNTR_EL0(19),
	PMU_PMEVCNTR_EL0(20),
	PMU_PMEVCNTR_EL0(21),
	PMU_PMEVCNTR_EL0(22),
	PMU_PMEVCNTR_EL0(23),
	PMU_PMEVCNTR_EL0(24),
	PMU_PMEVCNTR_EL0(25),
	PMU_PMEVCNTR_EL0(26),
	PMU_PMEVCNTR_EL0(27),
	PMU_PMEVCNTR_EL0(28),
	PMU_PMEVCNTR_EL0(29),
	PMU_PMEVCNTR_EL0(30),
	/* PMEVTYPERn_EL0 */
	PMU_PMEVTYPER_EL0(0),
	PMU_PMEVTYPER_EL0(1),
	PMU_PMEVTYPER_EL0(2),
	PMU_PMEVTYPER_EL0(3),
	PMU_PMEVTYPER_EL0(4),
	PMU_PMEVTYPER_EL0(5),
	PMU_PMEVTYPER_EL0(6),
	PMU_PMEVTYPER_EL0(7),
	PMU_PMEVTYPER_EL0(8),
	PMU_PMEVTYPER_EL0(9),
	PMU_PMEVTYPER_EL0(10),
	PMU_PMEVTYPER_EL0(11),
	PMU_PMEVTYPER_EL0(12),
	PMU_PMEVTYPER_EL0(13),
	PMU_PMEVTYPER_EL0(14),
	PMU_PMEVTYPER_EL0(15),
	PMU_PMEVTYPER_EL0(16),
	PMU_PMEVTYPER_EL0(17),
	PMU_PMEVTYPER_EL0(18),
	PMU_PMEVTYPER_EL0(19),
	PMU_PMEVTYPER_EL0(20),
	PMU_PMEVTYPER_EL0(21),
	PMU_PMEVTYPER_EL0(22),
	PMU_PMEVTYPER_EL0(23),
	PMU_PMEVTYPER_EL0(24),
	PMU_PMEVTYPER_EL0(25),
	PMU_PMEVTYPER_EL0(26),
	PMU_PMEVTYPER_EL0(27),
	PMU_PMEVTYPER_EL0(28),
	PMU_PMEVTYPER_EL0(29),
	PMU_PMEVTYPER_EL0(30),
	/*
	 * PMCCFILTR_EL0 resets as unknown in 64bit mode while it resets as zero
	 * in 32bit mode. Here we choose to reset it as zero for consistency.
	 */
	{ PMU_SYS_REG(SYS_PMCCFILTR_EL0), .access = access_pmu_evtyper,
	  .reset = reset_val, .reg = PMCCFILTR_EL0, .val = 0 },

	{ SYS_DESC(SYS_DACR32_EL2), NULL, reset_unknown, DACR32_EL2 },
	{ SYS_DESC(SYS_IFSR32_EL2), NULL, reset_unknown, IFSR32_EL2 },
	{ SYS_DESC(SYS_FPEXC32_EL2), NULL, reset_val, FPEXC32_EL2, 0x700 },
};

static bool trap_dbgdidr(struct kvm_vcpu *vcpu,
			struct sys_reg_params *p,
			const struct sys_reg_desc *r)
{
	if (p->is_write) {
		return ignore_write(vcpu, p);
	} else {
		u64 dfr = read_sanitised_ftr_reg(SYS_ID_AA64DFR0_EL1);
		u64 pfr = read_sanitised_ftr_reg(SYS_ID_AA64PFR0_EL1);
		u32 el3 = !!cpuid_feature_extract_unsigned_field(pfr, ID_AA64PFR0_EL3_SHIFT);

		p->regval = ((((dfr >> ID_AA64DFR0_WRPS_SHIFT) & 0xf) << 28) |
			     (((dfr >> ID_AA64DFR0_BRPS_SHIFT) & 0xf) << 24) |
			     (((dfr >> ID_AA64DFR0_CTX_CMPS_SHIFT) & 0xf) << 20)
			     | (6 << 16) | (1 << 15) | (el3 << 14) | (el3 << 12));
		return true;
	}
}

/*
 * AArch32 debug register mappings
 *
 * AArch32 DBGBVRn is mapped to DBGBVRn_EL1[31:0]
 * AArch32 DBGBXVRn is mapped to DBGBVRn_EL1[63:32]
 *
 * None of the other registers share their location, so treat them as
 * if they were 64bit.
 */
#define DBG_BCR_BVR_WCR_WVR(n)						      \
	/* DBGBVRn */							      \
	{ AA32(LO), Op1( 0), CRn( 0), CRm((n)), Op2( 4), trap_bvr, NULL, n }, \
	/* DBGBCRn */							      \
	{ Op1( 0), CRn( 0), CRm((n)), Op2( 5), trap_bcr, NULL, n },	      \
	/* DBGWVRn */							      \
	{ Op1( 0), CRn( 0), CRm((n)), Op2( 6), trap_wvr, NULL, n },	      \
	/* DBGWCRn */							      \
	{ Op1( 0), CRn( 0), CRm((n)), Op2( 7), trap_wcr, NULL, n }

#define DBGBXVR(n)							      \
	{ AA32(HI), Op1( 0), CRn( 1), CRm((n)), Op2( 1), trap_bvr, NULL, n }

/*
 * Trapped cp14 registers. We generally ignore most of the external
 * debug, on the principle that they don't really make sense to a
 * guest. Revisit this one day, would this principle change.
 */
static const struct sys_reg_desc cp14_regs[] = {
	/* DBGDIDR */
	{ Op1( 0), CRn( 0), CRm( 0), Op2( 0), trap_dbgdidr },
	/* DBGDTRRXext */
	{ Op1( 0), CRn( 0), CRm( 0), Op2( 2), trap_raz_wi },

	DBG_BCR_BVR_WCR_WVR(0),
	/* DBGDSCRint */
	{ Op1( 0), CRn( 0), CRm( 1), Op2( 0), trap_raz_wi },
	DBG_BCR_BVR_WCR_WVR(1),
	/* DBGDCCINT */
	{ Op1( 0), CRn( 0), CRm( 2), Op2( 0), trap_debug_regs, NULL, MDCCINT_EL1 },
	/* DBGDSCRext */
	{ Op1( 0), CRn( 0), CRm( 2), Op2( 2), trap_debug_regs, NULL, MDSCR_EL1 },
	DBG_BCR_BVR_WCR_WVR(2),
	/* DBGDTR[RT]Xint */
	{ Op1( 0), CRn( 0), CRm( 3), Op2( 0), trap_raz_wi },
	/* DBGDTR[RT]Xext */
	{ Op1( 0), CRn( 0), CRm( 3), Op2( 2), trap_raz_wi },
	DBG_BCR_BVR_WCR_WVR(3),
	DBG_BCR_BVR_WCR_WVR(4),
	DBG_BCR_BVR_WCR_WVR(5),
	/* DBGWFAR */
	{ Op1( 0), CRn( 0), CRm( 6), Op2( 0), trap_raz_wi },
	/* DBGOSECCR */
	{ Op1( 0), CRn( 0), CRm( 6), Op2( 2), trap_raz_wi },
	DBG_BCR_BVR_WCR_WVR(6),
	/* DBGVCR */
	{ Op1( 0), CRn( 0), CRm( 7), Op2( 0), trap_debug_regs, NULL, DBGVCR32_EL2 },
	DBG_BCR_BVR_WCR_WVR(7),
	DBG_BCR_BVR_WCR_WVR(8),
	DBG_BCR_BVR_WCR_WVR(9),
	DBG_BCR_BVR_WCR_WVR(10),
	DBG_BCR_BVR_WCR_WVR(11),
	DBG_BCR_BVR_WCR_WVR(12),
	DBG_BCR_BVR_WCR_WVR(13),
	DBG_BCR_BVR_WCR_WVR(14),
	DBG_BCR_BVR_WCR_WVR(15),

	/* DBGDRAR (32bit) */
	{ Op1( 0), CRn( 1), CRm( 0), Op2( 0), trap_raz_wi },

	DBGBXVR(0),
	/* DBGOSLAR */
	{ Op1( 0), CRn( 1), CRm( 0), Op2( 4), trap_raz_wi },
	DBGBXVR(1),
	/* DBGOSLSR */
	{ Op1( 0), CRn( 1), CRm( 1), Op2( 4), trap_oslsr_el1 },
	DBGBXVR(2),
	DBGBXVR(3),
	/* DBGOSDLR */
	{ Op1( 0), CRn( 1), CRm( 3), Op2( 4), trap_raz_wi },
	DBGBXVR(4),
	/* DBGPRCR */
	{ Op1( 0), CRn( 1), CRm( 4), Op2( 4), trap_raz_wi },
	DBGBXVR(5),
	DBGBXVR(6),
	DBGBXVR(7),
	DBGBXVR(8),
	DBGBXVR(9),
	DBGBXVR(10),
	DBGBXVR(11),
	DBGBXVR(12),
	DBGBXVR(13),
	DBGBXVR(14),
	DBGBXVR(15),

	/* DBGDSAR (32bit) */
	{ Op1( 0), CRn( 2), CRm( 0), Op2( 0), trap_raz_wi },

	/* DBGDEVID2 */
	{ Op1( 0), CRn( 7), CRm( 0), Op2( 7), trap_raz_wi },
	/* DBGDEVID1 */
	{ Op1( 0), CRn( 7), CRm( 1), Op2( 7), trap_raz_wi },
	/* DBGDEVID */
	{ Op1( 0), CRn( 7), CRm( 2), Op2( 7), trap_raz_wi },
	/* DBGCLAIMSET */
	{ Op1( 0), CRn( 7), CRm( 8), Op2( 6), trap_raz_wi },
	/* DBGCLAIMCLR */
	{ Op1( 0), CRn( 7), CRm( 9), Op2( 6), trap_raz_wi },
	/* DBGAUTHSTATUS */
	{ Op1( 0), CRn( 7), CRm(14), Op2( 6), trap_dbgauthstatus_el1 },
};

/* Trapped cp14 64bit registers */
static const struct sys_reg_desc cp14_64_regs[] = {
	/* DBGDRAR (64bit) */
	{ Op1( 0), CRm( 1), .access = trap_raz_wi },

	/* DBGDSAR (64bit) */
	{ Op1( 0), CRm( 2), .access = trap_raz_wi },
};

/* Macro to expand the PMEVCNTRn register */
#define PMU_PMEVCNTR(n)							\
	/* PMEVCNTRn */							\
	{ Op1(0), CRn(0b1110),						\
	  CRm((0b1000 | (((n) >> 3) & 0x3))), Op2(((n) & 0x7)),		\
	  access_pmu_evcntr }

/* Macro to expand the PMEVTYPERn register */
#define PMU_PMEVTYPER(n)						\
	/* PMEVTYPERn */						\
	{ Op1(0), CRn(0b1110),						\
	  CRm((0b1100 | (((n) >> 3) & 0x3))), Op2(((n) & 0x7)),		\
	  access_pmu_evtyper }

/*
 * Trapped cp15 registers. TTBR0/TTBR1 get a double encoding,
 * depending on the way they are accessed (as a 32bit or a 64bit
 * register).
 */
static const struct sys_reg_desc cp15_regs[] = {
	{ Op1( 0), CRn( 0), CRm( 0), Op2( 1), access_ctr },
	{ Op1( 0), CRn( 1), CRm( 0), Op2( 0), access_vm_reg, NULL, SCTLR_EL1 },
	/* ACTLR */
	{ AA32(LO), Op1( 0), CRn( 1), CRm( 0), Op2( 1), access_actlr, NULL, ACTLR_EL1 },
	/* ACTLR2 */
	{ AA32(HI), Op1( 0), CRn( 1), CRm( 0), Op2( 3), access_actlr, NULL, ACTLR_EL1 },
	{ Op1( 0), CRn( 2), CRm( 0), Op2( 0), access_vm_reg, NULL, TTBR0_EL1 },
	{ Op1( 0), CRn( 2), CRm( 0), Op2( 1), access_vm_reg, NULL, TTBR1_EL1 },
	/* TTBCR */
	{ AA32(LO), Op1( 0), CRn( 2), CRm( 0), Op2( 2), access_vm_reg, NULL, TCR_EL1 },
	/* TTBCR2 */
	{ AA32(HI), Op1( 0), CRn( 2), CRm( 0), Op2( 3), access_vm_reg, NULL, TCR_EL1 },
	{ Op1( 0), CRn( 3), CRm( 0), Op2( 0), access_vm_reg, NULL, DACR32_EL2 },
	/* DFSR */
	{ Op1( 0), CRn( 5), CRm( 0), Op2( 0), access_vm_reg, NULL, ESR_EL1 },
	{ Op1( 0), CRn( 5), CRm( 0), Op2( 1), access_vm_reg, NULL, IFSR32_EL2 },
	/* ADFSR */
	{ Op1( 0), CRn( 5), CRm( 1), Op2( 0), access_vm_reg, NULL, AFSR0_EL1 },
	/* AIFSR */
	{ Op1( 0), CRn( 5), CRm( 1), Op2( 1), access_vm_reg, NULL, AFSR1_EL1 },
	/* DFAR */
	{ AA32(LO), Op1( 0), CRn( 6), CRm( 0), Op2( 0), access_vm_reg, NULL, FAR_EL1 },
	/* IFAR */
	{ AA32(HI), Op1( 0), CRn( 6), CRm( 0), Op2( 2), access_vm_reg, NULL, FAR_EL1 },

	/*
	 * DC{C,I,CI}SW operations:
	 */
	{ Op1( 0), CRn( 7), CRm( 6), Op2( 2), access_dcsw },
	{ Op1( 0), CRn( 7), CRm(10), Op2( 2), access_dcsw },
	{ Op1( 0), CRn( 7), CRm(14), Op2( 2), access_dcsw },

	/* PMU */
	{ Op1( 0), CRn( 9), CRm(12), Op2( 0), access_pmcr },
	{ Op1( 0), CRn( 9), CRm(12), Op2( 1), access_pmcnten },
	{ Op1( 0), CRn( 9), CRm(12), Op2( 2), access_pmcnten },
	{ Op1( 0), CRn( 9), CRm(12), Op2( 3), access_pmovs },
	{ Op1( 0), CRn( 9), CRm(12), Op2( 4), access_pmswinc },
	{ Op1( 0), CRn( 9), CRm(12), Op2( 5), access_pmselr },
	{ AA32(LO), Op1( 0), CRn( 9), CRm(12), Op2( 6), access_pmceid },
	{ AA32(LO), Op1( 0), CRn( 9), CRm(12), Op2( 7), access_pmceid },
	{ Op1( 0), CRn( 9), CRm(13), Op2( 0), access_pmu_evcntr },
	{ Op1( 0), CRn( 9), CRm(13), Op2( 1), access_pmu_evtyper },
	{ Op1( 0), CRn( 9), CRm(13), Op2( 2), access_pmu_evcntr },
	{ Op1( 0), CRn( 9), CRm(14), Op2( 0), access_pmuserenr },
	{ Op1( 0), CRn( 9), CRm(14), Op2( 1), access_pminten },
	{ Op1( 0), CRn( 9), CRm(14), Op2( 2), access_pminten },
	{ Op1( 0), CRn( 9), CRm(14), Op2( 3), access_pmovs },
	{ AA32(HI), Op1( 0), CRn( 9), CRm(14), Op2( 4), access_pmceid },
	{ AA32(HI), Op1( 0), CRn( 9), CRm(14), Op2( 5), access_pmceid },
	/* PMMIR */
	{ Op1( 0), CRn( 9), CRm(14), Op2( 6), trap_raz_wi },

	/* PRRR/MAIR0 */
	{ AA32(LO), Op1( 0), CRn(10), CRm( 2), Op2( 0), access_vm_reg, NULL, MAIR_EL1 },
	/* NMRR/MAIR1 */
	{ AA32(HI), Op1( 0), CRn(10), CRm( 2), Op2( 1), access_vm_reg, NULL, MAIR_EL1 },
	/* AMAIR0 */
	{ AA32(LO), Op1( 0), CRn(10), CRm( 3), Op2( 0), access_vm_reg, NULL, AMAIR_EL1 },
	/* AMAIR1 */
	{ AA32(HI), Op1( 0), CRn(10), CRm( 3), Op2( 1), access_vm_reg, NULL, AMAIR_EL1 },

	/* ICC_SRE */
	{ Op1( 0), CRn(12), CRm(12), Op2( 5), access_gic_sre },

	{ Op1( 0), CRn(13), CRm( 0), Op2( 1), access_vm_reg, NULL, CONTEXTIDR_EL1 },

	/* Arch Tmers */
	{ SYS_DESC(SYS_AARCH32_CNTP_TVAL), access_arch_timer },
	{ SYS_DESC(SYS_AARCH32_CNTP_CTL), access_arch_timer },

	/* PMEVCNTRn */
	PMU_PMEVCNTR(0),
	PMU_PMEVCNTR(1),
	PMU_PMEVCNTR(2),
	PMU_PMEVCNTR(3),
	PMU_PMEVCNTR(4),
	PMU_PMEVCNTR(5),
	PMU_PMEVCNTR(6),
	PMU_PMEVCNTR(7),
	PMU_PMEVCNTR(8),
	PMU_PMEVCNTR(9),
	PMU_PMEVCNTR(10),
	PMU_PMEVCNTR(11),
	PMU_PMEVCNTR(12),
	PMU_PMEVCNTR(13),
	PMU_PMEVCNTR(14),
	PMU_PMEVCNTR(15),
	PMU_PMEVCNTR(16),
	PMU_PMEVCNTR(17),
	PMU_PMEVCNTR(18),
	PMU_PMEVCNTR(19),
	PMU_PMEVCNTR(20),
	PMU_PMEVCNTR(21),
	PMU_PMEVCNTR(22),
	PMU_PMEVCNTR(23),
	PMU_PMEVCNTR(24),
	PMU_PMEVCNTR(25),
	PMU_PMEVCNTR(26),
	PMU_PMEVCNTR(27),
	PMU_PMEVCNTR(28),
	PMU_PMEVCNTR(29),
	PMU_PMEVCNTR(30),
	/* PMEVTYPERn */
	PMU_PMEVTYPER(0),
	PMU_PMEVTYPER(1),
	PMU_PMEVTYPER(2),
	PMU_PMEVTYPER(3),
	PMU_PMEVTYPER(4),
	PMU_PMEVTYPER(5),
	PMU_PMEVTYPER(6),
	PMU_PMEVTYPER(7),
	PMU_PMEVTYPER(8),
	PMU_PMEVTYPER(9),
	PMU_PMEVTYPER(10),
	PMU_PMEVTYPER(11),
	PMU_PMEVTYPER(12),
	PMU_PMEVTYPER(13),
	PMU_PMEVTYPER(14),
	PMU_PMEVTYPER(15),
	PMU_PMEVTYPER(16),
	PMU_PMEVTYPER(17),
	PMU_PMEVTYPER(18),
	PMU_PMEVTYPER(19),
	PMU_PMEVTYPER(20),
	PMU_PMEVTYPER(21),
	PMU_PMEVTYPER(22),
	PMU_PMEVTYPER(23),
	PMU_PMEVTYPER(24),
	PMU_PMEVTYPER(25),
	PMU_PMEVTYPER(26),
	PMU_PMEVTYPER(27),
	PMU_PMEVTYPER(28),
	PMU_PMEVTYPER(29),
	PMU_PMEVTYPER(30),
	/* PMCCFILTR */
	{ Op1(0), CRn(14), CRm(15), Op2(7), access_pmu_evtyper },

	{ Op1(1), CRn( 0), CRm( 0), Op2(0), access_ccsidr },
	{ Op1(1), CRn( 0), CRm( 0), Op2(1), access_clidr },
	{ Op1(2), CRn( 0), CRm( 0), Op2(0), access_csselr, NULL, CSSELR_EL1 },
};

static const struct sys_reg_desc cp15_64_regs[] = {
	{ Op1( 0), CRn( 0), CRm( 2), Op2( 0), access_vm_reg, NULL, TTBR0_EL1 },
	{ Op1( 0), CRn( 0), CRm( 9), Op2( 0), access_pmu_evcntr },
	{ Op1( 0), CRn( 0), CRm(12), Op2( 0), access_gic_sgi }, /* ICC_SGI1R */
	{ Op1( 1), CRn( 0), CRm( 2), Op2( 0), access_vm_reg, NULL, TTBR1_EL1 },
	{ Op1( 1), CRn( 0), CRm(12), Op2( 0), access_gic_sgi }, /* ICC_ASGI1R */
	{ Op1( 2), CRn( 0), CRm(12), Op2( 0), access_gic_sgi }, /* ICC_SGI0R */
	{ SYS_DESC(SYS_AARCH32_CNTP_CVAL),    access_arch_timer },
};

static int check_sysreg_table(const struct sys_reg_desc *table, unsigned int n,
			      bool is_32)
{
	unsigned int i;

	for (i = 0; i < n; i++) {
		if (!is_32 && table[i].reg && !table[i].reset) {
			kvm_err("sys_reg table %p entry %d has lacks reset\n",
				table, i);
			return 1;
		}

		if (i && cmp_sys_reg(&table[i-1], &table[i]) >= 0) {
			kvm_err("sys_reg table %p out of order (%d)\n", table, i - 1);
			return 1;
		}
	}

	return 0;
}

static int match_sys_reg(const void *key, const void *elt)
{
	const unsigned long pval = (unsigned long)key;
	const struct sys_reg_desc *r = elt;

	return pval - reg_to_encoding(r);
}

static const struct sys_reg_desc *find_reg(const struct sys_reg_params *params,
					 const struct sys_reg_desc table[],
					 unsigned int num)
{
	unsigned long pval = reg_to_encoding(params);

	return bsearch((void *)pval, table, num, sizeof(table[0]), match_sys_reg);
}

int kvm_handle_cp14_load_store(struct kvm_vcpu *vcpu)
{
	kvm_inject_undefined(vcpu);
	return 1;
}

static void perform_access(struct kvm_vcpu *vcpu,
			   struct sys_reg_params *params,
			   const struct sys_reg_desc *r)
{
	trace_kvm_sys_access(*vcpu_pc(vcpu), params, r);

	/* Check for regs disabled by runtime config */
	if (sysreg_hidden(vcpu, r)) {
		kvm_inject_undefined(vcpu);
		return;
	}

	/*
	 * Not having an accessor means that we have configured a trap
	 * that we don't know how to handle. This certainly qualifies
	 * as a gross bug that should be fixed right away.
	 */
	BUG_ON(!r->access);

	/* Skip instruction if instructed so */
	if (likely(r->access(vcpu, params, r)))
		kvm_incr_pc(vcpu);
}

/*
 * emulate_cp --  tries to match a sys_reg access in a handling table, and
 *                call the corresponding trap handler.
 *
 * @params: pointer to the descriptor of the access
 * @table: array of trap descriptors
 * @num: size of the trap descriptor array
 *
 * Return 0 if the access has been handled, and -1 if not.
 */
static int emulate_cp(struct kvm_vcpu *vcpu,
		      struct sys_reg_params *params,
		      const struct sys_reg_desc *table,
		      size_t num)
{
	const struct sys_reg_desc *r;

	if (!table)
		return -1;	/* Not handled */

	r = find_reg(params, table, num);

	if (r) {
		perform_access(vcpu, params, r);
		return 0;
	}

	/* Not handled */
	return -1;
}

static void unhandled_cp_access(struct kvm_vcpu *vcpu,
				struct sys_reg_params *params)
{
	u8 esr_ec = kvm_vcpu_trap_get_class(vcpu);
	int cp = -1;

	switch (esr_ec) {
	case ESR_ELx_EC_CP15_32:
	case ESR_ELx_EC_CP15_64:
		cp = 15;
		break;
	case ESR_ELx_EC_CP14_MR:
	case ESR_ELx_EC_CP14_64:
		cp = 14;
		break;
	default:
		WARN_ON(1);
	}

	print_sys_reg_msg(params,
			  "Unsupported guest CP%d access at: %08lx [%08lx]\n",
			  cp, *vcpu_pc(vcpu), *vcpu_cpsr(vcpu));
	kvm_inject_undefined(vcpu);
}

/**
 * kvm_handle_cp_64 -- handles a mrrc/mcrr trap on a guest CP14/CP15 access
 * @vcpu: The VCPU pointer
 * @run:  The kvm_run struct
 */
static int kvm_handle_cp_64(struct kvm_vcpu *vcpu,
			    const struct sys_reg_desc *global,
			    size_t nr_global)
{
	struct sys_reg_params params;
	u32 esr = kvm_vcpu_get_esr(vcpu);
	int Rt = kvm_vcpu_sys_get_rt(vcpu);
	int Rt2 = (esr >> 10) & 0x1f;

	params.CRm = (esr >> 1) & 0xf;
	params.is_write = ((esr & 1) == 0);

	params.Op0 = 0;
	params.Op1 = (esr >> 16) & 0xf;
	params.Op2 = 0;
	params.CRn = 0;

	/*
	 * Make a 64-bit value out of Rt and Rt2. As we use the same trap
	 * backends between AArch32 and AArch64, we get away with it.
	 */
	if (params.is_write) {
		params.regval = vcpu_get_reg(vcpu, Rt) & 0xffffffff;
		params.regval |= vcpu_get_reg(vcpu, Rt2) << 32;
	}

	/*
	 * If the table contains a handler, handle the
	 * potential register operation in the case of a read and return
	 * with success.
	 */
	if (!emulate_cp(vcpu, &params, global, nr_global)) {
		/* Split up the value between registers for the read side */
		if (!params.is_write) {
			vcpu_set_reg(vcpu, Rt, lower_32_bits(params.regval));
			vcpu_set_reg(vcpu, Rt2, upper_32_bits(params.regval));
		}

		return 1;
	}

	unhandled_cp_access(vcpu, &params);
	return 1;
}

/**
 * kvm_handle_cp_32 -- handles a mrc/mcr trap on a guest CP14/CP15 access
 * @vcpu: The VCPU pointer
 * @run:  The kvm_run struct
 */
static int kvm_handle_cp_32(struct kvm_vcpu *vcpu,
			    const struct sys_reg_desc *global,
			    size_t nr_global)
{
	struct sys_reg_params params;
	u32 esr = kvm_vcpu_get_esr(vcpu);
	int Rt  = kvm_vcpu_sys_get_rt(vcpu);

	params.CRm = (esr >> 1) & 0xf;
	params.regval = vcpu_get_reg(vcpu, Rt);
	params.is_write = ((esr & 1) == 0);
	params.CRn = (esr >> 10) & 0xf;
	params.Op0 = 0;
	params.Op1 = (esr >> 14) & 0x7;
	params.Op2 = (esr >> 17) & 0x7;

	if (!emulate_cp(vcpu, &params, global, nr_global)) {
		if (!params.is_write)
			vcpu_set_reg(vcpu, Rt, params.regval);
		return 1;
	}

	unhandled_cp_access(vcpu, &params);
	return 1;
}

int kvm_handle_cp15_64(struct kvm_vcpu *vcpu)
{
	return kvm_handle_cp_64(vcpu, cp15_64_regs, ARRAY_SIZE(cp15_64_regs));
}

int kvm_handle_cp15_32(struct kvm_vcpu *vcpu)
{
	return kvm_handle_cp_32(vcpu, cp15_regs, ARRAY_SIZE(cp15_regs));
}

int kvm_handle_cp14_64(struct kvm_vcpu *vcpu)
{
	return kvm_handle_cp_64(vcpu, cp14_64_regs, ARRAY_SIZE(cp14_64_regs));
}

int kvm_handle_cp14_32(struct kvm_vcpu *vcpu)
{
	return kvm_handle_cp_32(vcpu, cp14_regs, ARRAY_SIZE(cp14_regs));
}

static bool is_imp_def_sys_reg(struct sys_reg_params *params)
{
	// See ARM DDI 0487E.a, section D12.3.2
	return params->Op0 == 3 && (params->CRn & 0b1011) == 0b1011;
}

static int emulate_sys_reg(struct kvm_vcpu *vcpu,
			   struct sys_reg_params *params)
{
	const struct sys_reg_desc *r;

	r = find_reg(params, sys_reg_descs, ARRAY_SIZE(sys_reg_descs));

	if (likely(r)) {
		perform_access(vcpu, params, r);
	} else if (is_imp_def_sys_reg(params)) {
		kvm_inject_undefined(vcpu);
	} else {
		print_sys_reg_msg(params,
				  "Unsupported guest sys_reg access at: %lx [%08lx]\n",
				  *vcpu_pc(vcpu), *vcpu_cpsr(vcpu));
		kvm_inject_undefined(vcpu);
	}
	return 1;
}

/**
 * kvm_reset_sys_regs - sets system registers to reset value
 * @vcpu: The VCPU pointer
 *
 * This function finds the right table above and sets the registers on the
 * virtual CPU struct to their architecturally defined reset values.
 */
void kvm_reset_sys_regs(struct kvm_vcpu *vcpu)
{
	unsigned long i;

	for (i = 0; i < ARRAY_SIZE(sys_reg_descs); i++)
		if (sys_reg_descs[i].reset)
			sys_reg_descs[i].reset(vcpu, &sys_reg_descs[i]);
}

/**
 * kvm_handle_sys_reg -- handles a mrs/msr trap on a guest sys_reg access
 * @vcpu: The VCPU pointer
 */
int kvm_handle_sys_reg(struct kvm_vcpu *vcpu)
{
	struct sys_reg_params params;
	unsigned long esr = kvm_vcpu_get_esr(vcpu);
	int Rt = kvm_vcpu_sys_get_rt(vcpu);
	int ret;

	trace_kvm_handle_sys_reg(esr);

	params.Op0 = (esr >> 20) & 3;
	params.Op1 = (esr >> 14) & 0x7;
	params.CRn = (esr >> 10) & 0xf;
	params.CRm = (esr >> 1) & 0xf;
	params.Op2 = (esr >> 17) & 0x7;
	params.regval = vcpu_get_reg(vcpu, Rt);
	params.is_write = !(esr & 1);

	ret = emulate_sys_reg(vcpu, &params);

	if (!params.is_write)
		vcpu_set_reg(vcpu, Rt, params.regval);
	return ret;
}

/******************************************************************************
 * Userspace API
 *****************************************************************************/

static bool index_to_params(u64 id, struct sys_reg_params *params)
{
	switch (id & KVM_REG_SIZE_MASK) {
	case KVM_REG_SIZE_U64:
		/* Any unused index bits means it's not valid. */
		if (id & ~(KVM_REG_ARCH_MASK | KVM_REG_SIZE_MASK
			      | KVM_REG_ARM_COPROC_MASK
			      | KVM_REG_ARM64_SYSREG_OP0_MASK
			      | KVM_REG_ARM64_SYSREG_OP1_MASK
			      | KVM_REG_ARM64_SYSREG_CRN_MASK
			      | KVM_REG_ARM64_SYSREG_CRM_MASK
			      | KVM_REG_ARM64_SYSREG_OP2_MASK))
			return false;
		params->Op0 = ((id & KVM_REG_ARM64_SYSREG_OP0_MASK)
			       >> KVM_REG_ARM64_SYSREG_OP0_SHIFT);
		params->Op1 = ((id & KVM_REG_ARM64_SYSREG_OP1_MASK)
			       >> KVM_REG_ARM64_SYSREG_OP1_SHIFT);
		params->CRn = ((id & KVM_REG_ARM64_SYSREG_CRN_MASK)
			       >> KVM_REG_ARM64_SYSREG_CRN_SHIFT);
		params->CRm = ((id & KVM_REG_ARM64_SYSREG_CRM_MASK)
			       >> KVM_REG_ARM64_SYSREG_CRM_SHIFT);
		params->Op2 = ((id & KVM_REG_ARM64_SYSREG_OP2_MASK)
			       >> KVM_REG_ARM64_SYSREG_OP2_SHIFT);
		return true;
	default:
		return false;
	}
}

const struct sys_reg_desc *find_reg_by_id(u64 id,
					  struct sys_reg_params *params,
					  const struct sys_reg_desc table[],
					  unsigned int num)
{
	if (!index_to_params(id, params))
		return NULL;

	return find_reg(params, table, num);
}

/* Decode an index value, and find the sys_reg_desc entry. */
static const struct sys_reg_desc *index_to_sys_reg_desc(struct kvm_vcpu *vcpu,
						    u64 id)
{
	const struct sys_reg_desc *r;
	struct sys_reg_params params;

	/* We only do sys_reg for now. */
	if ((id & KVM_REG_ARM_COPROC_MASK) != KVM_REG_ARM64_SYSREG)
		return NULL;

	if (!index_to_params(id, &params))
		return NULL;

	r = find_reg(&params, sys_reg_descs, ARRAY_SIZE(sys_reg_descs));

	/* Not saved in the sys_reg array and not otherwise accessible? */
	if (r && !(r->reg || r->get_user))
		r = NULL;

	return r;
}

/*
 * These are the invariant sys_reg registers: we let the guest see the
 * host versions of these, so they're part of the guest state.
 *
 * A future CPU may provide a mechanism to present different values to
 * the guest, or a future kvm may trap them.
 */

#define FUNCTION_INVARIANT(reg)						\
	static void get_##reg(struct kvm_vcpu *v,			\
			      const struct sys_reg_desc *r)		\
	{								\
		((struct sys_reg_desc *)r)->val = read_sysreg(reg);	\
	}

FUNCTION_INVARIANT(midr_el1)
FUNCTION_INVARIANT(revidr_el1)
FUNCTION_INVARIANT(clidr_el1)
FUNCTION_INVARIANT(aidr_el1)

static void get_ctr_el0(struct kvm_vcpu *v, const struct sys_reg_desc *r)
{
	((struct sys_reg_desc *)r)->val = read_sanitised_ftr_reg(SYS_CTR_EL0);
}

/* ->val is filled in by kvm_sys_reg_table_init() */
static struct sys_reg_desc invariant_sys_regs[] = {
	{ SYS_DESC(SYS_MIDR_EL1), NULL, get_midr_el1 },
	{ SYS_DESC(SYS_REVIDR_EL1), NULL, get_revidr_el1 },
	{ SYS_DESC(SYS_CLIDR_EL1), NULL, get_clidr_el1 },
	{ SYS_DESC(SYS_AIDR_EL1), NULL, get_aidr_el1 },
	{ SYS_DESC(SYS_CTR_EL0), NULL, get_ctr_el0 },
};

static int reg_from_user(u64 *val, const void __user *uaddr, u64 id)
{
	if (copy_from_user(val, uaddr, KVM_REG_SIZE(id)) != 0)
		return -EFAULT;
	return 0;
}

static int reg_to_user(void __user *uaddr, const u64 *val, u64 id)
{
	if (copy_to_user(uaddr, val, KVM_REG_SIZE(id)) != 0)
		return -EFAULT;
	return 0;
}

static int get_invariant_sys_reg(u64 id, void __user *uaddr)
{
	struct sys_reg_params params;
	const struct sys_reg_desc *r;

	r = find_reg_by_id(id, &params, invariant_sys_regs,
			   ARRAY_SIZE(invariant_sys_regs));
	if (!r)
		return -ENOENT;

	return reg_to_user(uaddr, &r->val, id);
}

static int set_invariant_sys_reg(u64 id, void __user *uaddr)
{
	struct sys_reg_params params;
	const struct sys_reg_desc *r;
	int err;
	u64 val = 0; /* Make sure high bits are 0 for 32-bit regs */

	r = find_reg_by_id(id, &params, invariant_sys_regs,
			   ARRAY_SIZE(invariant_sys_regs));
	if (!r)
		return -ENOENT;

	err = reg_from_user(&val, uaddr, id);
	if (err)
		return err;

	/* This is what we mean by invariant: you can't change it. */
	if (r->val != val)
		return -EINVAL;

	return 0;
}

static bool is_valid_cache(u32 val)
{
	u32 level, ctype;

	if (val >= CSSELR_MAX)
		return false;

	/* Bottom bit is Instruction or Data bit.  Next 3 bits are level. */
	level = (val >> 1);
	ctype = (cache_levels >> (level * 3)) & 7;

	switch (ctype) {
	case 0: /* No cache */
		return false;
	case 1: /* Instruction cache only */
		return (val & 1);
	case 2: /* Data cache only */
	case 4: /* Unified cache */
		return !(val & 1);
	case 3: /* Separate instruction and data caches */
		return true;
	default: /* Reserved: we can't know instruction or data. */
		return false;
	}
}

static int demux_c15_get(u64 id, void __user *uaddr)
{
	u32 val;
	u32 __user *uval = uaddr;

	/* Fail if we have unknown bits set. */
	if (id & ~(KVM_REG_ARCH_MASK|KVM_REG_SIZE_MASK|KVM_REG_ARM_COPROC_MASK
		   | ((1 << KVM_REG_ARM_COPROC_SHIFT)-1)))
		return -ENOENT;

	switch (id & KVM_REG_ARM_DEMUX_ID_MASK) {
	case KVM_REG_ARM_DEMUX_ID_CCSIDR:
		if (KVM_REG_SIZE(id) != 4)
			return -ENOENT;
		val = (id & KVM_REG_ARM_DEMUX_VAL_MASK)
			>> KVM_REG_ARM_DEMUX_VAL_SHIFT;
		if (!is_valid_cache(val))
			return -ENOENT;

		return put_user(get_ccsidr(val), uval);
	default:
		return -ENOENT;
	}
}

static int demux_c15_set(u64 id, void __user *uaddr)
{
	u32 val, newval;
	u32 __user *uval = uaddr;

	/* Fail if we have unknown bits set. */
	if (id & ~(KVM_REG_ARCH_MASK|KVM_REG_SIZE_MASK|KVM_REG_ARM_COPROC_MASK
		   | ((1 << KVM_REG_ARM_COPROC_SHIFT)-1)))
		return -ENOENT;

	switch (id & KVM_REG_ARM_DEMUX_ID_MASK) {
	case KVM_REG_ARM_DEMUX_ID_CCSIDR:
		if (KVM_REG_SIZE(id) != 4)
			return -ENOENT;
		val = (id & KVM_REG_ARM_DEMUX_VAL_MASK)
			>> KVM_REG_ARM_DEMUX_VAL_SHIFT;
		if (!is_valid_cache(val))
			return -ENOENT;

		if (get_user(newval, uval))
			return -EFAULT;

		/* This is also invariant: you can't change it. */
		if (newval != get_ccsidr(val))
			return -EINVAL;
		return 0;
	default:
		return -ENOENT;
	}
}

int kvm_arm_sys_reg_get_reg(struct kvm_vcpu *vcpu, const struct kvm_one_reg *reg)
{
	const struct sys_reg_desc *r;
	void __user *uaddr = (void __user *)(unsigned long)reg->addr;

	if ((reg->id & KVM_REG_ARM_COPROC_MASK) == KVM_REG_ARM_DEMUX)
		return demux_c15_get(reg->id, uaddr);

	if (KVM_REG_SIZE(reg->id) != sizeof(__u64))
		return -ENOENT;

	r = index_to_sys_reg_desc(vcpu, reg->id);
	if (!r)
		return get_invariant_sys_reg(reg->id, uaddr);

	/* Check for regs disabled by runtime config */
	if (sysreg_hidden(vcpu, r))
		return -ENOENT;

	if (r->get_user)
		return (r->get_user)(vcpu, r, reg, uaddr);

	return reg_to_user(uaddr, &__vcpu_sys_reg(vcpu, r->reg), reg->id);
}

int kvm_arm_sys_reg_set_reg(struct kvm_vcpu *vcpu, const struct kvm_one_reg *reg)
{
	const struct sys_reg_desc *r;
	void __user *uaddr = (void __user *)(unsigned long)reg->addr;

	if ((reg->id & KVM_REG_ARM_COPROC_MASK) == KVM_REG_ARM_DEMUX)
		return demux_c15_set(reg->id, uaddr);

	if (KVM_REG_SIZE(reg->id) != sizeof(__u64))
		return -ENOENT;

	r = index_to_sys_reg_desc(vcpu, reg->id);
	if (!r)
		return set_invariant_sys_reg(reg->id, uaddr);

	/* Check for regs disabled by runtime config */
	if (sysreg_hidden(vcpu, r))
		return -ENOENT;

	if (r->set_user)
		return (r->set_user)(vcpu, r, reg, uaddr);

	return reg_from_user(&__vcpu_sys_reg(vcpu, r->reg), uaddr, reg->id);
}

static unsigned int num_demux_regs(void)
{
	unsigned int i, count = 0;

	for (i = 0; i < CSSELR_MAX; i++)
		if (is_valid_cache(i))
			count++;

	return count;
}

static int write_demux_regids(u64 __user *uindices)
{
	u64 val = KVM_REG_ARM64 | KVM_REG_SIZE_U32 | KVM_REG_ARM_DEMUX;
	unsigned int i;

	val |= KVM_REG_ARM_DEMUX_ID_CCSIDR;
	for (i = 0; i < CSSELR_MAX; i++) {
		if (!is_valid_cache(i))
			continue;
		if (put_user(val | i, uindices))
			return -EFAULT;
		uindices++;
	}
	return 0;
}

static u64 sys_reg_to_index(const struct sys_reg_desc *reg)
{
	return (KVM_REG_ARM64 | KVM_REG_SIZE_U64 |
		KVM_REG_ARM64_SYSREG |
		(reg->Op0 << KVM_REG_ARM64_SYSREG_OP0_SHIFT) |
		(reg->Op1 << KVM_REG_ARM64_SYSREG_OP1_SHIFT) |
		(reg->CRn << KVM_REG_ARM64_SYSREG_CRN_SHIFT) |
		(reg->CRm << KVM_REG_ARM64_SYSREG_CRM_SHIFT) |
		(reg->Op2 << KVM_REG_ARM64_SYSREG_OP2_SHIFT));
}

static bool copy_reg_to_user(const struct sys_reg_desc *reg, u64 __user **uind)
{
	if (!*uind)
		return true;

	if (put_user(sys_reg_to_index(reg), *uind))
		return false;

	(*uind)++;
	return true;
}

static int walk_one_sys_reg(const struct kvm_vcpu *vcpu,
			    const struct sys_reg_desc *rd,
			    u64 __user **uind,
			    unsigned int *total)
{
	/*
	 * Ignore registers we trap but don't save,
	 * and for which no custom user accessor is provided.
	 */
	if (!(rd->reg || rd->get_user))
		return 0;

	if (sysreg_hidden(vcpu, rd))
		return 0;

	if (!copy_reg_to_user(rd, uind))
		return -EFAULT;

	(*total)++;
	return 0;
}

/* Assumed ordered tables, see kvm_sys_reg_table_init. */
static int walk_sys_regs(struct kvm_vcpu *vcpu, u64 __user *uind)
{
	const struct sys_reg_desc *i2, *end2;
	unsigned int total = 0;
	int err;

	i2 = sys_reg_descs;
	end2 = sys_reg_descs + ARRAY_SIZE(sys_reg_descs);

	while (i2 != end2) {
		err = walk_one_sys_reg(vcpu, i2++, &uind, &total);
		if (err)
			return err;
	}
	return total;
}

unsigned long kvm_arm_num_sys_reg_descs(struct kvm_vcpu *vcpu)
{
	return ARRAY_SIZE(invariant_sys_regs)
		+ num_demux_regs()
		+ walk_sys_regs(vcpu, (u64 __user *)NULL);
}

int kvm_arm_copy_sys_reg_indices(struct kvm_vcpu *vcpu, u64 __user *uindices)
{
	unsigned int i;
	int err;

	/* Then give them all the invariant registers' indices. */
	for (i = 0; i < ARRAY_SIZE(invariant_sys_regs); i++) {
		if (put_user(sys_reg_to_index(&invariant_sys_regs[i]), uindices))
			return -EFAULT;
		uindices++;
	}

	err = walk_sys_regs(vcpu, uindices);
	if (err < 0)
		return err;
	uindices += err;

	return write_demux_regids(uindices);
}

void kvm_sys_reg_table_init(void)
{
	unsigned int i;
	struct sys_reg_desc clidr;

	/* Make sure tables are unique and in order. */
	BUG_ON(check_sysreg_table(sys_reg_descs, ARRAY_SIZE(sys_reg_descs), false));
	BUG_ON(check_sysreg_table(cp14_regs, ARRAY_SIZE(cp14_regs), true));
	BUG_ON(check_sysreg_table(cp14_64_regs, ARRAY_SIZE(cp14_64_regs), true));
	BUG_ON(check_sysreg_table(cp15_regs, ARRAY_SIZE(cp15_regs), true));
	BUG_ON(check_sysreg_table(cp15_64_regs, ARRAY_SIZE(cp15_64_regs), true));
	BUG_ON(check_sysreg_table(invariant_sys_regs, ARRAY_SIZE(invariant_sys_regs), false));

	/* We abuse the reset function to overwrite the table itself. */
	for (i = 0; i < ARRAY_SIZE(invariant_sys_regs); i++)
		invariant_sys_regs[i].reset(NULL, &invariant_sys_regs[i]);

	/*
	 * CLIDR format is awkward, so clean it up.  See ARM B4.1.20:
	 *
	 *   If software reads the Cache Type fields from Ctype1
	 *   upwards, once it has seen a value of 0b000, no caches
	 *   exist at further-out levels of the hierarchy. So, for
	 *   example, if Ctype3 is the first Cache Type field with a
	 *   value of 0b000, the values of Ctype4 to Ctype7 must be
	 *   ignored.
	 */
	get_clidr_el1(NULL, &clidr); /* Ugly... */
	cache_levels = clidr.val;
	for (i = 0; i < 7; i++)
		if (((cache_levels >> (i*3)) & 7) == 0)
			break;
	/* Clear all higher bits. */
	cache_levels &= (1 << (i*3))-1;
}<|MERGE_RESOLUTION|>--- conflicted
+++ resolved
@@ -1501,16 +1501,11 @@
 	{ SYS_DESC(SYS_FAR_EL1), access_vm_reg, reset_unknown, FAR_EL1 },
 	{ SYS_DESC(SYS_PAR_EL1), NULL, reset_unknown, PAR_EL1 },
 
-<<<<<<< HEAD
 	{ PMU_SYS_REG(SYS_PMINTENSET_EL1),
 	  .access = access_pminten, .reg = PMINTENSET_EL1 },
 	{ PMU_SYS_REG(SYS_PMINTENCLR_EL1),
 	  .access = access_pminten, .reg = PMINTENSET_EL1 },
-=======
-	{ SYS_DESC(SYS_PMINTENSET_EL1), access_pminten, reset_unknown, PMINTENSET_EL1 },
-	{ SYS_DESC(SYS_PMINTENCLR_EL1), access_pminten, reset_unknown, PMINTENSET_EL1 },
 	{ SYS_DESC(SYS_PMMIR_EL1), trap_raz_wi },
->>>>>>> 8c358b29
 
 	{ SYS_DESC(SYS_MAIR_EL1), access_vm_reg, reset_unknown, MAIR_EL1 },
 	{ SYS_DESC(SYS_AMAIR_EL1), access_vm_reg, reset_amair_el1, AMAIR_EL1 },
