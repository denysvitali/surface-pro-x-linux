// SPDX-License-Identifier: GPL-2.0-only
/*
 * Copyright (C) 2012 - Virtual Open Systems and Columbia University
 * Author: Christoffer Dall <c.dall@virtualopensystems.com>
 */

#include <linux/mman.h>
#include <linux/kvm_host.h>
#include <linux/io.h>
#include <linux/hugetlb.h>
#include <linux/sched/signal.h>
#include <trace/events/kvm.h>
#include <asm/pgalloc.h>
#include <asm/cacheflush.h>
#include <asm/kvm_arm.h>
#include <asm/kvm_mmu.h>
#include <asm/kvm_pgtable.h>
#include <asm/kvm_ras.h>
#include <asm/kvm_asm.h>
#include <asm/kvm_emulate.h>
#include <asm/virt.h>

#include "trace.h"

static struct kvm_pgtable *hyp_pgtable;
static DEFINE_MUTEX(kvm_hyp_pgd_mutex);

static unsigned long hyp_idmap_start;
static unsigned long hyp_idmap_end;
static phys_addr_t hyp_idmap_vector;

static unsigned long io_map_base;


/*
 * Release kvm_mmu_lock periodically if the memory region is large. Otherwise,
 * we may see kernel panics with CONFIG_DETECT_HUNG_TASK,
 * CONFIG_LOCKUP_DETECTOR, CONFIG_LOCKDEP. Additionally, holding the lock too
 * long will also starve other vCPUs. We have to also make sure that the page
 * tables are not freed while we released the lock.
 */
static int stage2_apply_range(struct kvm *kvm, phys_addr_t addr,
			      phys_addr_t end,
			      int (*fn)(struct kvm_pgtable *, u64, u64),
			      bool resched)
{
	int ret;
	u64 next;

	do {
		struct kvm_pgtable *pgt = kvm->arch.mmu.pgt;
		if (!pgt)
			return -EINVAL;

		next = stage2_pgd_addr_end(kvm, addr, end);
		ret = fn(pgt, addr, next - addr);
		if (ret)
			break;

		if (resched && next != end)
			cond_resched_lock(&kvm->mmu_lock);
	} while (addr = next, addr != end);

	return ret;
}

#define stage2_apply_range_resched(kvm, addr, end, fn)			\
	stage2_apply_range(kvm, addr, end, fn, true)

static bool memslot_is_logging(struct kvm_memory_slot *memslot)
{
	return memslot->dirty_bitmap && !(memslot->flags & KVM_MEM_READONLY);
}

/**
 * kvm_flush_remote_tlbs() - flush all VM TLB entries for v7/8
 * @kvm:	pointer to kvm structure.
 *
 * Interface to HYP function to flush all VM TLB entries
 */
void kvm_flush_remote_tlbs(struct kvm *kvm)
{
	kvm_call_hyp(__kvm_tlb_flush_vmid, &kvm->arch.mmu);
}

static bool kvm_is_device_pfn(unsigned long pfn)
{
	return !pfn_valid(pfn);
}

static void *stage2_memcache_zalloc_page(void *arg)
{
	struct kvm_mmu_memory_cache *mc = arg;

	/* Allocated with __GFP_ZERO, so no need to zero */
	return kvm_mmu_memory_cache_alloc(mc);
}

static void *kvm_host_zalloc_pages_exact(size_t size)
{
	return alloc_pages_exact(size, GFP_KERNEL_ACCOUNT | __GFP_ZERO);
}

static void kvm_host_get_page(void *addr)
{
	get_page(virt_to_page(addr));
}

static void kvm_host_put_page(void *addr)
{
	put_page(virt_to_page(addr));
}

static int kvm_host_page_count(void *addr)
{
	return page_count(virt_to_page(addr));
}

static phys_addr_t kvm_host_pa(void *addr)
{
	return __pa(addr);
}

static void *kvm_host_va(phys_addr_t phys)
{
	return __va(phys);
}

<<<<<<< HEAD
=======
static void clean_dcache_guest_page(void *va, size_t size)
{
	__clean_dcache_guest_page(va, size);
}

static void invalidate_icache_guest_page(void *va, size_t size)
{
	__invalidate_icache_guest_page(va, size);
}

>>>>>>> e48bf29c
/*
 * Unmapping vs dcache management:
 *
 * If a guest maps certain memory pages as uncached, all writes will
 * bypass the data cache and go directly to RAM.  However, the CPUs
 * can still speculate reads (not writes) and fill cache lines with
 * data.
 *
 * Those cache lines will be *clean* cache lines though, so a
 * clean+invalidate operation is equivalent to an invalidate
 * operation, because no cache lines are marked dirty.
 *
 * Those clean cache lines could be filled prior to an uncached write
 * by the guest, and the cache coherent IO subsystem would therefore
 * end up writing old data to disk.
 *
 * This is why right after unmapping a page/section and invalidating
 * the corresponding TLBs, we flush to make sure the IO subsystem will
 * never hit in the cache.
 *
 * This is all avoided on systems that have ARM64_HAS_STAGE2_FWB, as
 * we then fully enforce cacheability of RAM, no matter what the guest
 * does.
 */
/**
 * unmap_stage2_range -- Clear stage2 page table entries to unmap a range
 * @mmu:   The KVM stage-2 MMU pointer
 * @start: The intermediate physical base address of the range to unmap
 * @size:  The size of the area to unmap
 * @may_block: Whether or not we are permitted to block
 *
 * Clear a range of stage-2 mappings, lowering the various ref-counts.  Must
 * be called while holding mmu_lock (unless for freeing the stage2 pgd before
 * destroying the VM), otherwise another faulting VCPU may come in and mess
 * with things behind our backs.
 */
static void __unmap_stage2_range(struct kvm_s2_mmu *mmu, phys_addr_t start, u64 size,
				 bool may_block)
{
	struct kvm *kvm = kvm_s2_mmu_to_kvm(mmu);
	phys_addr_t end = start + size;

	assert_spin_locked(&kvm->mmu_lock);
	WARN_ON(size & ~PAGE_MASK);
	WARN_ON(stage2_apply_range(kvm, start, end, kvm_pgtable_stage2_unmap,
				   may_block));
}

static void unmap_stage2_range(struct kvm_s2_mmu *mmu, phys_addr_t start, u64 size)
{
	__unmap_stage2_range(mmu, start, size, true);
}

static void stage2_flush_memslot(struct kvm *kvm,
				 struct kvm_memory_slot *memslot)
{
	phys_addr_t addr = memslot->base_gfn << PAGE_SHIFT;
	phys_addr_t end = addr + PAGE_SIZE * memslot->npages;

	stage2_apply_range_resched(kvm, addr, end, kvm_pgtable_stage2_flush);
}

/**
 * stage2_flush_vm - Invalidate cache for pages mapped in stage 2
 * @kvm: The struct kvm pointer
 *
 * Go through the stage 2 page tables and invalidate any cache lines
 * backing memory already mapped to the VM.
 */
static void stage2_flush_vm(struct kvm *kvm)
{
	struct kvm_memslots *slots;
	struct kvm_memory_slot *memslot;
	int idx;

	idx = srcu_read_lock(&kvm->srcu);
	spin_lock(&kvm->mmu_lock);

	slots = kvm_memslots(kvm);
	kvm_for_each_memslot(memslot, slots)
		stage2_flush_memslot(kvm, memslot);

	spin_unlock(&kvm->mmu_lock);
	srcu_read_unlock(&kvm->srcu, idx);
}

/**
 * free_hyp_pgds - free Hyp-mode page tables
 */
void free_hyp_pgds(void)
{
	mutex_lock(&kvm_hyp_pgd_mutex);
	if (hyp_pgtable) {
		kvm_pgtable_hyp_destroy(hyp_pgtable);
		kfree(hyp_pgtable);
		hyp_pgtable = NULL;
	}
	mutex_unlock(&kvm_hyp_pgd_mutex);
}

static bool kvm_host_owns_hyp_mappings(void)
{
	if (static_branch_likely(&kvm_protected_mode_initialized))
		return false;

	/*
	 * This can happen at boot time when __create_hyp_mappings() is called
	 * after the hyp protection has been enabled, but the static key has
	 * not been flipped yet.
	 */
	if (!hyp_pgtable && is_protected_kvm_enabled())
		return false;

	WARN_ON(!hyp_pgtable);

	return true;
}

static int __create_hyp_mappings(unsigned long start, unsigned long size,
				 unsigned long phys, enum kvm_pgtable_prot prot)
{
	int err;

	if (!kvm_host_owns_hyp_mappings()) {
		return kvm_call_hyp_nvhe(__pkvm_create_mappings,
					 start, size, phys, prot);
	}

	mutex_lock(&kvm_hyp_pgd_mutex);
	err = kvm_pgtable_hyp_map(hyp_pgtable, start, size, phys, prot);
	mutex_unlock(&kvm_hyp_pgd_mutex);

	return err;
}

static phys_addr_t kvm_kaddr_to_phys(void *kaddr)
{
	if (!is_vmalloc_addr(kaddr)) {
		BUG_ON(!virt_addr_valid(kaddr));
		return __pa(kaddr);
	} else {
		return page_to_phys(vmalloc_to_page(kaddr)) +
		       offset_in_page(kaddr);
	}
}

/**
 * create_hyp_mappings - duplicate a kernel virtual address range in Hyp mode
 * @from:	The virtual kernel start address of the range
 * @to:		The virtual kernel end address of the range (exclusive)
 * @prot:	The protection to be applied to this range
 *
 * The same virtual address as the kernel virtual address is also used
 * in Hyp-mode mapping (modulo HYP_PAGE_OFFSET) to the same underlying
 * physical pages.
 */
int create_hyp_mappings(void *from, void *to, enum kvm_pgtable_prot prot)
{
	phys_addr_t phys_addr;
	unsigned long virt_addr;
	unsigned long start = kern_hyp_va((unsigned long)from);
	unsigned long end = kern_hyp_va((unsigned long)to);

	if (is_kernel_in_hyp_mode())
		return 0;

	start = start & PAGE_MASK;
	end = PAGE_ALIGN(end);

	for (virt_addr = start; virt_addr < end; virt_addr += PAGE_SIZE) {
		int err;

		phys_addr = kvm_kaddr_to_phys(from + virt_addr - start);
		err = __create_hyp_mappings(virt_addr, PAGE_SIZE, phys_addr,
					    prot);
		if (err)
			return err;
	}

	return 0;
}

static int __create_hyp_private_mapping(phys_addr_t phys_addr, size_t size,
					unsigned long *haddr,
					enum kvm_pgtable_prot prot)
{
	unsigned long base;
	int ret = 0;

	if (!kvm_host_owns_hyp_mappings()) {
		base = kvm_call_hyp_nvhe(__pkvm_create_private_mapping,
					 phys_addr, size, prot);
		if (IS_ERR_OR_NULL((void *)base))
			return PTR_ERR((void *)base);
		*haddr = base;

		return 0;
	}

	mutex_lock(&kvm_hyp_pgd_mutex);

	/*
	 * This assumes that we have enough space below the idmap
	 * page to allocate our VAs. If not, the check below will
	 * kick. A potential alternative would be to detect that
	 * overflow and switch to an allocation above the idmap.
	 *
	 * The allocated size is always a multiple of PAGE_SIZE.
	 */
	size = PAGE_ALIGN(size + offset_in_page(phys_addr));
	base = io_map_base - size;

	/*
	 * Verify that BIT(VA_BITS - 1) hasn't been flipped by
	 * allocating the new area, as it would indicate we've
	 * overflowed the idmap/IO address range.
	 */
	if ((base ^ io_map_base) & BIT(VA_BITS - 1))
		ret = -ENOMEM;
	else
		io_map_base = base;

	mutex_unlock(&kvm_hyp_pgd_mutex);

	if (ret)
		goto out;

	ret = __create_hyp_mappings(base, size, phys_addr, prot);
	if (ret)
		goto out;

	*haddr = base + offset_in_page(phys_addr);
out:
	return ret;
}

/**
 * create_hyp_io_mappings - Map IO into both kernel and HYP
 * @phys_addr:	The physical start address which gets mapped
 * @size:	Size of the region being mapped
 * @kaddr:	Kernel VA for this mapping
 * @haddr:	HYP VA for this mapping
 */
int create_hyp_io_mappings(phys_addr_t phys_addr, size_t size,
			   void __iomem **kaddr,
			   void __iomem **haddr)
{
	unsigned long addr;
	int ret;

	*kaddr = ioremap(phys_addr, size);
	if (!*kaddr)
		return -ENOMEM;

	if (is_kernel_in_hyp_mode()) {
		*haddr = *kaddr;
		return 0;
	}

	ret = __create_hyp_private_mapping(phys_addr, size,
					   &addr, PAGE_HYP_DEVICE);
	if (ret) {
		iounmap(*kaddr);
		*kaddr = NULL;
		*haddr = NULL;
		return ret;
	}

	*haddr = (void __iomem *)addr;
	return 0;
}

/**
 * create_hyp_exec_mappings - Map an executable range into HYP
 * @phys_addr:	The physical start address which gets mapped
 * @size:	Size of the region being mapped
 * @haddr:	HYP VA for this mapping
 */
int create_hyp_exec_mappings(phys_addr_t phys_addr, size_t size,
			     void **haddr)
{
	unsigned long addr;
	int ret;

	BUG_ON(is_kernel_in_hyp_mode());

	ret = __create_hyp_private_mapping(phys_addr, size,
					   &addr, PAGE_HYP_EXEC);
	if (ret) {
		*haddr = NULL;
		return ret;
	}

	*haddr = (void *)addr;
	return 0;
}

static struct kvm_pgtable_mm_ops kvm_s2_mm_ops = {
	.zalloc_page		= stage2_memcache_zalloc_page,
	.zalloc_pages_exact	= kvm_host_zalloc_pages_exact,
	.free_pages_exact	= free_pages_exact,
	.get_page		= kvm_host_get_page,
	.put_page		= kvm_host_put_page,
	.page_count		= kvm_host_page_count,
	.phys_to_virt		= kvm_host_va,
	.virt_to_phys		= kvm_host_pa,
<<<<<<< HEAD
=======
	.dcache_clean_inval_poc	= clean_dcache_guest_page,
	.icache_inval_pou	= invalidate_icache_guest_page,
>>>>>>> e48bf29c
};

/**
 * kvm_init_stage2_mmu - Initialise a S2 MMU strucrure
 * @kvm:	The pointer to the KVM structure
 * @mmu:	The pointer to the s2 MMU structure
 *
 * Allocates only the stage-2 HW PGD level table(s).
 * Note we don't need locking here as this is only called when the VM is
 * created, which can only be done once.
 */
int kvm_init_stage2_mmu(struct kvm *kvm, struct kvm_s2_mmu *mmu)
{
	int cpu, err;
	struct kvm_pgtable *pgt;

	if (mmu->pgt != NULL) {
		kvm_err("kvm_arch already initialized?\n");
		return -EINVAL;
	}

	pgt = kzalloc(sizeof(*pgt), GFP_KERNEL);
	if (!pgt)
		return -ENOMEM;

	err = kvm_pgtable_stage2_init(pgt, &kvm->arch, &kvm_s2_mm_ops);
	if (err)
		goto out_free_pgtable;

	mmu->last_vcpu_ran = alloc_percpu(typeof(*mmu->last_vcpu_ran));
	if (!mmu->last_vcpu_ran) {
		err = -ENOMEM;
		goto out_destroy_pgtable;
	}

	for_each_possible_cpu(cpu)
		*per_cpu_ptr(mmu->last_vcpu_ran, cpu) = -1;

	mmu->arch = &kvm->arch;
	mmu->pgt = pgt;
	mmu->pgd_phys = __pa(pgt->pgd);
	mmu->vmid.vmid_gen = 0;
	return 0;

out_destroy_pgtable:
	kvm_pgtable_stage2_destroy(pgt);
out_free_pgtable:
	kfree(pgt);
	return err;
}

static void stage2_unmap_memslot(struct kvm *kvm,
				 struct kvm_memory_slot *memslot)
{
	hva_t hva = memslot->userspace_addr;
	phys_addr_t addr = memslot->base_gfn << PAGE_SHIFT;
	phys_addr_t size = PAGE_SIZE * memslot->npages;
	hva_t reg_end = hva + size;

	/*
	 * A memory region could potentially cover multiple VMAs, and any holes
	 * between them, so iterate over all of them to find out if we should
	 * unmap any of them.
	 *
	 *     +--------------------------------------------+
	 * +---------------+----------------+   +----------------+
	 * |   : VMA 1     |      VMA 2     |   |    VMA 3  :    |
	 * +---------------+----------------+   +----------------+
	 *     |               memory region                |
	 *     +--------------------------------------------+
	 */
	do {
		struct vm_area_struct *vma;
		hva_t vm_start, vm_end;

		vma = find_vma_intersection(current->mm, hva, reg_end);
		if (!vma)
			break;

		/*
		 * Take the intersection of this VMA with the memory region
		 */
		vm_start = max(hva, vma->vm_start);
		vm_end = min(reg_end, vma->vm_end);

		if (!(vma->vm_flags & VM_PFNMAP)) {
			gpa_t gpa = addr + (vm_start - memslot->userspace_addr);
			unmap_stage2_range(&kvm->arch.mmu, gpa, vm_end - vm_start);
		}
		hva = vm_end;
	} while (hva < reg_end);
}

/**
 * stage2_unmap_vm - Unmap Stage-2 RAM mappings
 * @kvm: The struct kvm pointer
 *
 * Go through the memregions and unmap any regular RAM
 * backing memory already mapped to the VM.
 */
void stage2_unmap_vm(struct kvm *kvm)
{
	struct kvm_memslots *slots;
	struct kvm_memory_slot *memslot;
	int idx;

	idx = srcu_read_lock(&kvm->srcu);
	mmap_read_lock(current->mm);
	spin_lock(&kvm->mmu_lock);

	slots = kvm_memslots(kvm);
	kvm_for_each_memslot(memslot, slots)
		stage2_unmap_memslot(kvm, memslot);

	spin_unlock(&kvm->mmu_lock);
	mmap_read_unlock(current->mm);
	srcu_read_unlock(&kvm->srcu, idx);
}

void kvm_free_stage2_pgd(struct kvm_s2_mmu *mmu)
{
	struct kvm *kvm = kvm_s2_mmu_to_kvm(mmu);
	struct kvm_pgtable *pgt = NULL;

	spin_lock(&kvm->mmu_lock);
	pgt = mmu->pgt;
	if (pgt) {
		mmu->pgd_phys = 0;
		mmu->pgt = NULL;
		free_percpu(mmu->last_vcpu_ran);
	}
	spin_unlock(&kvm->mmu_lock);

	if (pgt) {
		kvm_pgtable_stage2_destroy(pgt);
		kfree(pgt);
	}
}

/**
 * kvm_phys_addr_ioremap - map a device range to guest IPA
 *
 * @kvm:	The KVM pointer
 * @guest_ipa:	The IPA at which to insert the mapping
 * @pa:		The physical address of the device
 * @size:	The size of the mapping
 * @writable:   Whether or not to create a writable mapping
 */
int kvm_phys_addr_ioremap(struct kvm *kvm, phys_addr_t guest_ipa,
			  phys_addr_t pa, unsigned long size, bool writable)
{
	phys_addr_t addr;
	int ret = 0;
	struct kvm_mmu_memory_cache cache = { 0, __GFP_ZERO, NULL, };
	struct kvm_pgtable *pgt = kvm->arch.mmu.pgt;
	enum kvm_pgtable_prot prot = KVM_PGTABLE_PROT_DEVICE |
				     KVM_PGTABLE_PROT_R |
				     (writable ? KVM_PGTABLE_PROT_W : 0);

	size += offset_in_page(guest_ipa);
	guest_ipa &= PAGE_MASK;

	for (addr = guest_ipa; addr < guest_ipa + size; addr += PAGE_SIZE) {
		ret = kvm_mmu_topup_memory_cache(&cache,
						 kvm_mmu_cache_min_pages(kvm));
		if (ret)
			break;

		spin_lock(&kvm->mmu_lock);
		ret = kvm_pgtable_stage2_map(pgt, addr, PAGE_SIZE, pa, prot,
					     &cache);
		spin_unlock(&kvm->mmu_lock);
		if (ret)
			break;

		pa += PAGE_SIZE;
	}

	kvm_mmu_free_memory_cache(&cache);
	return ret;
}

/**
 * stage2_wp_range() - write protect stage2 memory region range
 * @mmu:        The KVM stage-2 MMU pointer
 * @addr:	Start address of range
 * @end:	End address of range
 */
static void stage2_wp_range(struct kvm_s2_mmu *mmu, phys_addr_t addr, phys_addr_t end)
{
	struct kvm *kvm = kvm_s2_mmu_to_kvm(mmu);
	stage2_apply_range_resched(kvm, addr, end, kvm_pgtable_stage2_wrprotect);
}

/**
 * kvm_mmu_wp_memory_region() - write protect stage 2 entries for memory slot
 * @kvm:	The KVM pointer
 * @slot:	The memory slot to write protect
 *
 * Called to start logging dirty pages after memory region
 * KVM_MEM_LOG_DIRTY_PAGES operation is called. After this function returns
 * all present PUD, PMD and PTEs are write protected in the memory region.
 * Afterwards read of dirty page log can be called.
 *
 * Acquires kvm_mmu_lock. Called with kvm->slots_lock mutex acquired,
 * serializing operations for VM memory regions.
 */
static void kvm_mmu_wp_memory_region(struct kvm *kvm, int slot)
{
	struct kvm_memslots *slots = kvm_memslots(kvm);
	struct kvm_memory_slot *memslot = id_to_memslot(slots, slot);
	phys_addr_t start, end;

	if (WARN_ON_ONCE(!memslot))
		return;

	start = memslot->base_gfn << PAGE_SHIFT;
	end = (memslot->base_gfn + memslot->npages) << PAGE_SHIFT;

	spin_lock(&kvm->mmu_lock);
	stage2_wp_range(&kvm->arch.mmu, start, end);
	spin_unlock(&kvm->mmu_lock);
	kvm_flush_remote_tlbs(kvm);
}

/**
 * kvm_mmu_write_protect_pt_masked() - write protect dirty pages
 * @kvm:	The KVM pointer
 * @slot:	The memory slot associated with mask
 * @gfn_offset:	The gfn offset in memory slot
 * @mask:	The mask of dirty pages at offset 'gfn_offset' in this memory
 *		slot to be write protected
 *
 * Walks bits set in mask write protects the associated pte's. Caller must
 * acquire kvm_mmu_lock.
 */
static void kvm_mmu_write_protect_pt_masked(struct kvm *kvm,
		struct kvm_memory_slot *slot,
		gfn_t gfn_offset, unsigned long mask)
{
	phys_addr_t base_gfn = slot->base_gfn + gfn_offset;
	phys_addr_t start = (base_gfn +  __ffs(mask)) << PAGE_SHIFT;
	phys_addr_t end = (base_gfn + __fls(mask) + 1) << PAGE_SHIFT;

	stage2_wp_range(&kvm->arch.mmu, start, end);
}

/*
 * kvm_arch_mmu_enable_log_dirty_pt_masked - enable dirty logging for selected
 * dirty pages.
 *
 * It calls kvm_mmu_write_protect_pt_masked to write protect selected pages to
 * enable dirty logging for them.
 */
void kvm_arch_mmu_enable_log_dirty_pt_masked(struct kvm *kvm,
		struct kvm_memory_slot *slot,
		gfn_t gfn_offset, unsigned long mask)
{
	kvm_mmu_write_protect_pt_masked(kvm, slot, gfn_offset, mask);
}

static void kvm_send_hwpoison_signal(unsigned long address, short lsb)
{
	send_sig_mceerr(BUS_MCEERR_AR, (void __user *)address, lsb, current);
}

static bool fault_supports_stage2_huge_mapping(struct kvm_memory_slot *memslot,
					       unsigned long hva,
					       unsigned long map_size)
{
	gpa_t gpa_start;
	hva_t uaddr_start, uaddr_end;
	size_t size;

	/* The memslot and the VMA are guaranteed to be aligned to PAGE_SIZE */
	if (map_size == PAGE_SIZE)
		return true;

	size = memslot->npages * PAGE_SIZE;

	gpa_start = memslot->base_gfn << PAGE_SHIFT;

	uaddr_start = memslot->userspace_addr;
	uaddr_end = uaddr_start + size;

	/*
	 * Pages belonging to memslots that don't have the same alignment
	 * within a PMD/PUD for userspace and IPA cannot be mapped with stage-2
	 * PMD/PUD entries, because we'll end up mapping the wrong pages.
	 *
	 * Consider a layout like the following:
	 *
	 *    memslot->userspace_addr:
	 *    +-----+--------------------+--------------------+---+
	 *    |abcde|fgh  Stage-1 block  |    Stage-1 block tv|xyz|
	 *    +-----+--------------------+--------------------+---+
	 *
	 *    memslot->base_gfn << PAGE_SHIFT:
	 *      +---+--------------------+--------------------+-----+
	 *      |abc|def  Stage-2 block  |    Stage-2 block   |tvxyz|
	 *      +---+--------------------+--------------------+-----+
	 *
	 * If we create those stage-2 blocks, we'll end up with this incorrect
	 * mapping:
	 *   d -> f
	 *   e -> g
	 *   f -> h
	 */
	if ((gpa_start & (map_size - 1)) != (uaddr_start & (map_size - 1)))
		return false;

	/*
	 * Next, let's make sure we're not trying to map anything not covered
	 * by the memslot. This means we have to prohibit block size mappings
	 * for the beginning and end of a non-block aligned and non-block sized
	 * memory slot (illustrated by the head and tail parts of the
	 * userspace view above containing pages 'abcde' and 'xyz',
	 * respectively).
	 *
	 * Note that it doesn't matter if we do the check using the
	 * userspace_addr or the base_gfn, as both are equally aligned (per
	 * the check above) and equally sized.
	 */
	return (hva & ~(map_size - 1)) >= uaddr_start &&
	       (hva & ~(map_size - 1)) + map_size <= uaddr_end;
}

/*
 * Check if the given hva is backed by a transparent huge page (THP) and
 * whether it can be mapped using block mapping in stage2. If so, adjust
 * the stage2 PFN and IPA accordingly. Only PMD_SIZE THPs are currently
 * supported. This will need to be updated to support other THP sizes.
 *
 * Returns the size of the mapping.
 */
static unsigned long
transparent_hugepage_adjust(struct kvm_memory_slot *memslot,
			    unsigned long hva, kvm_pfn_t *pfnp,
			    phys_addr_t *ipap)
{
	kvm_pfn_t pfn = *pfnp;

	/*
	 * Make sure the adjustment is done only for THP pages. Also make
	 * sure that the HVA and IPA are sufficiently aligned and that the
	 * block map is contained within the memslot.
	 */
	if (kvm_is_transparent_hugepage(pfn) &&
	    fault_supports_stage2_huge_mapping(memslot, hva, PMD_SIZE)) {
		/*
		 * The address we faulted on is backed by a transparent huge
		 * page.  However, because we map the compound huge page and
		 * not the individual tail page, we need to transfer the
		 * refcount to the head page.  We have to be careful that the
		 * THP doesn't start to split while we are adjusting the
		 * refcounts.
		 *
		 * We are sure this doesn't happen, because mmu_notifier_retry
		 * was successful and we are holding the mmu_lock, so if this
		 * THP is trying to split, it will be blocked in the mmu
		 * notifier before touching any of the pages, specifically
		 * before being able to call __split_huge_page_refcount().
		 *
		 * We can therefore safely transfer the refcount from PG_tail
		 * to PG_head and switch the pfn from a tail page to the head
		 * page accordingly.
		 */
		*ipap &= PMD_MASK;
		kvm_release_pfn_clean(pfn);
		pfn &= ~(PTRS_PER_PMD - 1);
		kvm_get_pfn(pfn);
		*pfnp = pfn;

		return PMD_SIZE;
	}

	/* Use page mapping if we cannot use block mapping. */
	return PAGE_SIZE;
}

static int get_vma_page_shift(struct vm_area_struct *vma, unsigned long hva)
{
	unsigned long pa;

	if (is_vm_hugetlb_page(vma) && !(vma->vm_flags & VM_PFNMAP))
		return huge_page_shift(hstate_vma(vma));

	if (!(vma->vm_flags & VM_PFNMAP))
		return PAGE_SHIFT;

	VM_BUG_ON(is_vm_hugetlb_page(vma));

	pa = (vma->vm_pgoff << PAGE_SHIFT) + (hva - vma->vm_start);

#ifndef __PAGETABLE_PMD_FOLDED
	if ((hva & (PUD_SIZE - 1)) == (pa & (PUD_SIZE - 1)) &&
	    ALIGN_DOWN(hva, PUD_SIZE) >= vma->vm_start &&
	    ALIGN(hva, PUD_SIZE) <= vma->vm_end)
		return PUD_SHIFT;
#endif

	if ((hva & (PMD_SIZE - 1)) == (pa & (PMD_SIZE - 1)) &&
	    ALIGN_DOWN(hva, PMD_SIZE) >= vma->vm_start &&
	    ALIGN(hva, PMD_SIZE) <= vma->vm_end)
		return PMD_SHIFT;

	return PAGE_SHIFT;
}

/*
 * The page will be mapped in stage 2 as Normal Cacheable, so the VM will be
 * able to see the page's tags and therefore they must be initialised first. If
 * PG_mte_tagged is set, tags have already been initialised.
 *
 * The race in the test/set of the PG_mte_tagged flag is handled by:
 * - preventing VM_SHARED mappings in a memslot with MTE preventing two VMs
 *   racing to santise the same page
 * - mmap_lock protects between a VM faulting a page in and the VMM performing
 *   an mprotect() to add VM_MTE
 */
static int sanitise_mte_tags(struct kvm *kvm, kvm_pfn_t pfn,
			     unsigned long size)
{
	unsigned long i, nr_pages = size >> PAGE_SHIFT;
	struct page *page;

	if (!kvm_has_mte(kvm))
		return 0;

	/*
	 * pfn_to_online_page() is used to reject ZONE_DEVICE pages
	 * that may not support tags.
	 */
	page = pfn_to_online_page(pfn);

	if (!page)
		return -EFAULT;

	for (i = 0; i < nr_pages; i++, page++) {
		if (!test_bit(PG_mte_tagged, &page->flags)) {
			mte_clear_page_tags(page_address(page));
			set_bit(PG_mte_tagged, &page->flags);
		}
	}

	return 0;
}

static int user_mem_abort(struct kvm_vcpu *vcpu, phys_addr_t fault_ipa,
			  struct kvm_memory_slot *memslot, unsigned long hva,
			  unsigned long fault_status)
{
	int ret = 0;
	bool write_fault, writable, force_pte = false;
	bool exec_fault;
	bool device = false;
	bool shared;
	unsigned long mmu_seq;
	struct kvm *kvm = vcpu->kvm;
	struct kvm_mmu_memory_cache *memcache = &vcpu->arch.mmu_page_cache;
	struct vm_area_struct *vma;
	short vma_shift;
	gfn_t gfn;
	kvm_pfn_t pfn;
	bool logging_active = memslot_is_logging(memslot);
	unsigned long fault_level = kvm_vcpu_trap_get_fault_level(vcpu);
	unsigned long vma_pagesize, fault_granule;
	enum kvm_pgtable_prot prot = KVM_PGTABLE_PROT_R;
	struct kvm_pgtable *pgt;

	fault_granule = 1UL << ARM64_HW_PGTABLE_LEVEL_SHIFT(fault_level);
	write_fault = kvm_is_write_fault(vcpu);
	exec_fault = kvm_vcpu_trap_is_exec_fault(vcpu);
	VM_BUG_ON(write_fault && exec_fault);

	if (fault_status == FSC_PERM && !write_fault && !exec_fault) {
		kvm_err("Unexpected L2 read permission error\n");
		return -EFAULT;
	}

	/*
	 * Let's check if we will get back a huge page backed by hugetlbfs, or
	 * get block mapping for device MMIO region.
	 */
	mmap_read_lock(current->mm);
	vma = vma_lookup(current->mm, hva);
	if (unlikely(!vma)) {
		kvm_err("Failed to find VMA for hva 0x%lx\n", hva);
		mmap_read_unlock(current->mm);
		return -EFAULT;
	}

	/*
	 * logging_active is guaranteed to never be true for VM_PFNMAP
	 * memslots.
	 */
	if (logging_active) {
		force_pte = true;
		vma_shift = PAGE_SHIFT;
	} else {
		vma_shift = get_vma_page_shift(vma, hva);
	}

	shared = (vma->vm_flags & VM_PFNMAP);

	switch (vma_shift) {
#ifndef __PAGETABLE_PMD_FOLDED
	case PUD_SHIFT:
		if (fault_supports_stage2_huge_mapping(memslot, hva, PUD_SIZE))
			break;
		fallthrough;
#endif
	case CONT_PMD_SHIFT:
		vma_shift = PMD_SHIFT;
		fallthrough;
	case PMD_SHIFT:
		if (fault_supports_stage2_huge_mapping(memslot, hva, PMD_SIZE))
			break;
		fallthrough;
	case CONT_PTE_SHIFT:
		vma_shift = PAGE_SHIFT;
		force_pte = true;
		fallthrough;
	case PAGE_SHIFT:
		break;
	default:
		WARN_ONCE(1, "Unknown vma_shift %d", vma_shift);
	}

	vma_pagesize = 1UL << vma_shift;
	if (vma_pagesize == PMD_SIZE || vma_pagesize == PUD_SIZE)
		fault_ipa &= ~(vma_pagesize - 1);

	gfn = fault_ipa >> PAGE_SHIFT;
	mmap_read_unlock(current->mm);

	/*
	 * Permission faults just need to update the existing leaf entry,
	 * and so normally don't require allocations from the memcache. The
	 * only exception to this is when dirty logging is enabled at runtime
	 * and a write fault needs to collapse a block entry into a table.
	 */
	if (fault_status != FSC_PERM || (logging_active && write_fault)) {
		ret = kvm_mmu_topup_memory_cache(memcache,
						 kvm_mmu_cache_min_pages(kvm));
		if (ret)
			return ret;
	}

	mmu_seq = vcpu->kvm->mmu_notifier_seq;
	/*
	 * Ensure the read of mmu_notifier_seq happens before we call
	 * gfn_to_pfn_prot (which calls get_user_pages), so that we don't risk
	 * the page we just got a reference to gets unmapped before we have a
	 * chance to grab the mmu_lock, which ensure that if the page gets
	 * unmapped afterwards, the call to kvm_unmap_gfn will take it away
	 * from us again properly. This smp_rmb() interacts with the smp_wmb()
	 * in kvm_mmu_notifier_invalidate_<page|range_end>.
	 *
	 * Besides, __gfn_to_pfn_memslot() instead of gfn_to_pfn_prot() is
	 * used to avoid unnecessary overhead introduced to locate the memory
	 * slot because it's always fixed even @gfn is adjusted for huge pages.
	 */
	smp_rmb();

	pfn = __gfn_to_pfn_memslot(memslot, gfn, false, NULL,
				   write_fault, &writable, NULL);
	if (pfn == KVM_PFN_ERR_HWPOISON) {
		kvm_send_hwpoison_signal(hva, vma_shift);
		return 0;
	}
	if (is_error_noslot_pfn(pfn))
		return -EFAULT;

	if (kvm_is_device_pfn(pfn)) {
		/*
		 * If the page was identified as device early by looking at
		 * the VMA flags, vma_pagesize is already representing the
		 * largest quantity we can map.  If instead it was mapped
		 * via gfn_to_pfn_prot(), vma_pagesize is set to PAGE_SIZE
		 * and must not be upgraded.
		 *
		 * In both cases, we don't let transparent_hugepage_adjust()
		 * change things at the last minute.
		 */
		device = true;
	} else if (logging_active && !write_fault) {
		/*
		 * Only actually map the page as writable if this was a write
		 * fault.
		 */
		writable = false;
	}

	if (exec_fault && device)
		return -ENOEXEC;

	spin_lock(&kvm->mmu_lock);
	pgt = vcpu->arch.hw_mmu->pgt;
	if (mmu_notifier_retry(kvm, mmu_seq))
		goto out_unlock;

	/*
	 * If we are not forced to use page mapping, check if we are
	 * backed by a THP and thus use block mapping if possible.
	 */
	if (vma_pagesize == PAGE_SIZE && !(force_pte || device))
		vma_pagesize = transparent_hugepage_adjust(memslot, hva,
							   &pfn, &fault_ipa);

	if (fault_status != FSC_PERM && !device && kvm_has_mte(kvm)) {
		/* Check the VMM hasn't introduced a new VM_SHARED VMA */
		if (!shared)
			ret = sanitise_mte_tags(kvm, pfn, vma_pagesize);
		else
			ret = -EFAULT;
		if (ret)
			goto out_unlock;
	}

	if (writable)
		prot |= KVM_PGTABLE_PROT_W;

	if (exec_fault)
		prot |= KVM_PGTABLE_PROT_X;

	if (device)
		prot |= KVM_PGTABLE_PROT_DEVICE;
	else if (cpus_have_const_cap(ARM64_HAS_CACHE_DIC))
		prot |= KVM_PGTABLE_PROT_X;

	/*
	 * Under the premise of getting a FSC_PERM fault, we just need to relax
	 * permissions only if vma_pagesize equals fault_granule. Otherwise,
	 * kvm_pgtable_stage2_map() should be called to change block size.
	 */
	if (fault_status == FSC_PERM && vma_pagesize == fault_granule) {
		ret = kvm_pgtable_stage2_relax_perms(pgt, fault_ipa, prot);
	} else {
		ret = kvm_pgtable_stage2_map(pgt, fault_ipa, vma_pagesize,
					     __pfn_to_phys(pfn), prot,
					     memcache);
	}

	/* Mark the page dirty only if the fault is handled successfully */
	if (writable && !ret) {
		kvm_set_pfn_dirty(pfn);
		mark_page_dirty_in_slot(kvm, memslot, gfn);
	}

out_unlock:
	spin_unlock(&kvm->mmu_lock);
	kvm_set_pfn_accessed(pfn);
	kvm_release_pfn_clean(pfn);
	return ret != -EAGAIN ? ret : 0;
}

/* Resolve the access fault by making the page young again. */
static void handle_access_fault(struct kvm_vcpu *vcpu, phys_addr_t fault_ipa)
{
	pte_t pte;
	kvm_pte_t kpte;
	struct kvm_s2_mmu *mmu;

	trace_kvm_access_fault(fault_ipa);

	spin_lock(&vcpu->kvm->mmu_lock);
	mmu = vcpu->arch.hw_mmu;
	kpte = kvm_pgtable_stage2_mkyoung(mmu->pgt, fault_ipa);
	spin_unlock(&vcpu->kvm->mmu_lock);

	pte = __pte(kpte);
	if (pte_valid(pte))
		kvm_set_pfn_accessed(pte_pfn(pte));
}

/**
 * kvm_handle_guest_abort - handles all 2nd stage aborts
 * @vcpu:	the VCPU pointer
 *
 * Any abort that gets to the host is almost guaranteed to be caused by a
 * missing second stage translation table entry, which can mean that either the
 * guest simply needs more memory and we must allocate an appropriate page or it
 * can mean that the guest tried to access I/O memory, which is emulated by user
 * space. The distinction is based on the IPA causing the fault and whether this
 * memory region has been registered as standard RAM by user space.
 */
int kvm_handle_guest_abort(struct kvm_vcpu *vcpu)
{
	unsigned long fault_status;
	phys_addr_t fault_ipa;
	struct kvm_memory_slot *memslot;
	unsigned long hva;
	bool is_iabt, write_fault, writable;
	gfn_t gfn;
	int ret, idx;

	fault_status = kvm_vcpu_trap_get_fault_type(vcpu);

	fault_ipa = kvm_vcpu_get_fault_ipa(vcpu);
	is_iabt = kvm_vcpu_trap_is_iabt(vcpu);

	/* Synchronous External Abort? */
	if (kvm_vcpu_abt_issea(vcpu)) {
		/*
		 * For RAS the host kernel may handle this abort.
		 * There is no need to pass the error into the guest.
		 */
		if (kvm_handle_guest_sea(fault_ipa, kvm_vcpu_get_esr(vcpu)))
			kvm_inject_vabt(vcpu);

		return 1;
	}

	trace_kvm_guest_fault(*vcpu_pc(vcpu), kvm_vcpu_get_esr(vcpu),
			      kvm_vcpu_get_hfar(vcpu), fault_ipa);

	/* Check the stage-2 fault is trans. fault or write fault */
	if (fault_status != FSC_FAULT && fault_status != FSC_PERM &&
	    fault_status != FSC_ACCESS) {
		kvm_err("Unsupported FSC: EC=%#x xFSC=%#lx ESR_EL2=%#lx\n",
			kvm_vcpu_trap_get_class(vcpu),
			(unsigned long)kvm_vcpu_trap_get_fault(vcpu),
			(unsigned long)kvm_vcpu_get_esr(vcpu));
		return -EFAULT;
	}

	idx = srcu_read_lock(&vcpu->kvm->srcu);

	gfn = fault_ipa >> PAGE_SHIFT;
	memslot = gfn_to_memslot(vcpu->kvm, gfn);
	hva = gfn_to_hva_memslot_prot(memslot, gfn, &writable);
	write_fault = kvm_is_write_fault(vcpu);
	if (kvm_is_error_hva(hva) || (write_fault && !writable)) {
		/*
		 * The guest has put either its instructions or its page-tables
		 * somewhere it shouldn't have. Userspace won't be able to do
		 * anything about this (there's no syndrome for a start), so
		 * re-inject the abort back into the guest.
		 */
		if (is_iabt) {
			ret = -ENOEXEC;
			goto out;
		}

		if (kvm_vcpu_abt_iss1tw(vcpu)) {
			kvm_inject_dabt(vcpu, kvm_vcpu_get_hfar(vcpu));
			ret = 1;
			goto out_unlock;
		}

		/*
		 * Check for a cache maintenance operation. Since we
		 * ended-up here, we know it is outside of any memory
		 * slot. But we can't find out if that is for a device,
		 * or if the guest is just being stupid. The only thing
		 * we know for sure is that this range cannot be cached.
		 *
		 * So let's assume that the guest is just being
		 * cautious, and skip the instruction.
		 */
		if (kvm_is_error_hva(hva) && kvm_vcpu_dabt_is_cm(vcpu)) {
			kvm_incr_pc(vcpu);
			ret = 1;
			goto out_unlock;
		}

		/*
		 * The IPA is reported as [MAX:12], so we need to
		 * complement it with the bottom 12 bits from the
		 * faulting VA. This is always 12 bits, irrespective
		 * of the page size.
		 */
		fault_ipa |= kvm_vcpu_get_hfar(vcpu) & ((1 << 12) - 1);
		ret = io_mem_abort(vcpu, fault_ipa);
		goto out_unlock;
	}

	/* Userspace should not be able to register out-of-bounds IPAs */
	VM_BUG_ON(fault_ipa >= kvm_phys_size(vcpu->kvm));

	if (fault_status == FSC_ACCESS) {
		handle_access_fault(vcpu, fault_ipa);
		ret = 1;
		goto out_unlock;
	}

	ret = user_mem_abort(vcpu, fault_ipa, memslot, hva, fault_status);
	if (ret == 0)
		ret = 1;
out:
	if (ret == -ENOEXEC) {
		kvm_inject_pabt(vcpu, kvm_vcpu_get_hfar(vcpu));
		ret = 1;
	}
out_unlock:
	srcu_read_unlock(&vcpu->kvm->srcu, idx);
	return ret;
}

bool kvm_unmap_gfn_range(struct kvm *kvm, struct kvm_gfn_range *range)
{
	if (!kvm->arch.mmu.pgt)
		return false;

	__unmap_stage2_range(&kvm->arch.mmu, range->start << PAGE_SHIFT,
			     (range->end - range->start) << PAGE_SHIFT,
			     range->may_block);

	return false;
}

bool kvm_set_spte_gfn(struct kvm *kvm, struct kvm_gfn_range *range)
{
	kvm_pfn_t pfn = pte_pfn(range->pte);
<<<<<<< HEAD
=======
	int ret;
>>>>>>> e48bf29c

	if (!kvm->arch.mmu.pgt)
		return false;

	WARN_ON(range->end - range->start != 1);

<<<<<<< HEAD
	/*
	 * We've moved a page around, probably through CoW, so let's treat it
	 * just like a translation fault and clean the cache to the PoC.
	 */
	clean_dcache_guest_page(pfn, PAGE_SIZE);
=======
	ret = sanitise_mte_tags(kvm, pfn, PAGE_SIZE);
	if (ret)
		return false;
>>>>>>> e48bf29c

	/*
	 * We've moved a page around, probably through CoW, so let's treat
	 * it just like a translation fault and the map handler will clean
	 * the cache to the PoC.
	 *
	 * The MMU notifiers will have unmapped a huge PMD before calling
	 * ->change_pte() (which in turn calls kvm_set_spte_gfn()) and
	 * therefore we never need to clear out a huge PMD through this
	 * calling path and a memcache is not required.
	 */
	kvm_pgtable_stage2_map(kvm->arch.mmu.pgt, range->start << PAGE_SHIFT,
			       PAGE_SIZE, __pfn_to_phys(pfn),
			       KVM_PGTABLE_PROT_R, NULL);

	return false;
}

bool kvm_age_gfn(struct kvm *kvm, struct kvm_gfn_range *range)
{
	u64 size = (range->end - range->start) << PAGE_SHIFT;
	kvm_pte_t kpte;
	pte_t pte;

	if (!kvm->arch.mmu.pgt)
		return false;

	WARN_ON(size != PAGE_SIZE && size != PMD_SIZE && size != PUD_SIZE);

	kpte = kvm_pgtable_stage2_mkold(kvm->arch.mmu.pgt,
					range->start << PAGE_SHIFT);
	pte = __pte(kpte);
	return pte_valid(pte) && pte_young(pte);
}

bool kvm_test_age_gfn(struct kvm *kvm, struct kvm_gfn_range *range)
{
	if (!kvm->arch.mmu.pgt)
		return false;

	return kvm_pgtable_stage2_is_young(kvm->arch.mmu.pgt,
					   range->start << PAGE_SHIFT);
}

phys_addr_t kvm_mmu_get_httbr(void)
{
	return __pa(hyp_pgtable->pgd);
}

phys_addr_t kvm_get_idmap_vector(void)
{
	return hyp_idmap_vector;
}

static int kvm_map_idmap_text(void)
{
	unsigned long size = hyp_idmap_end - hyp_idmap_start;
	int err = __create_hyp_mappings(hyp_idmap_start, size, hyp_idmap_start,
					PAGE_HYP_EXEC);
	if (err)
		kvm_err("Failed to idmap %lx-%lx\n",
			hyp_idmap_start, hyp_idmap_end);

	return err;
}

static void *kvm_hyp_zalloc_page(void *arg)
{
	return (void *)get_zeroed_page(GFP_KERNEL);
}

static struct kvm_pgtable_mm_ops kvm_hyp_mm_ops = {
	.zalloc_page		= kvm_hyp_zalloc_page,
	.get_page		= kvm_host_get_page,
	.put_page		= kvm_host_put_page,
	.phys_to_virt		= kvm_host_va,
	.virt_to_phys		= kvm_host_pa,
};

int kvm_mmu_init(u32 *hyp_va_bits)
{
	int err;

	hyp_idmap_start = __pa_symbol(__hyp_idmap_text_start);
	hyp_idmap_start = ALIGN_DOWN(hyp_idmap_start, PAGE_SIZE);
	hyp_idmap_end = __pa_symbol(__hyp_idmap_text_end);
	hyp_idmap_end = ALIGN(hyp_idmap_end, PAGE_SIZE);
	hyp_idmap_vector = __pa_symbol(__kvm_hyp_init);

	/*
	 * We rely on the linker script to ensure at build time that the HYP
	 * init code does not cross a page boundary.
	 */
	BUG_ON((hyp_idmap_start ^ (hyp_idmap_end - 1)) & PAGE_MASK);

	*hyp_va_bits = 64 - ((idmap_t0sz & TCR_T0SZ_MASK) >> TCR_T0SZ_OFFSET);
	kvm_debug("Using %u-bit virtual addresses at EL2\n", *hyp_va_bits);
	kvm_debug("IDMAP page: %lx\n", hyp_idmap_start);
	kvm_debug("HYP VA range: %lx:%lx\n",
		  kern_hyp_va(PAGE_OFFSET),
		  kern_hyp_va((unsigned long)high_memory - 1));

	if (hyp_idmap_start >= kern_hyp_va(PAGE_OFFSET) &&
	    hyp_idmap_start <  kern_hyp_va((unsigned long)high_memory - 1) &&
	    hyp_idmap_start != (unsigned long)__hyp_idmap_text_start) {
		/*
		 * The idmap page is intersecting with the VA space,
		 * it is not safe to continue further.
		 */
		kvm_err("IDMAP intersecting with HYP VA, unable to continue\n");
		err = -EINVAL;
		goto out;
	}

	hyp_pgtable = kzalloc(sizeof(*hyp_pgtable), GFP_KERNEL);
	if (!hyp_pgtable) {
		kvm_err("Hyp mode page-table not allocated\n");
		err = -ENOMEM;
		goto out;
	}

	err = kvm_pgtable_hyp_init(hyp_pgtable, *hyp_va_bits, &kvm_hyp_mm_ops);
	if (err)
		goto out_free_pgtable;

	err = kvm_map_idmap_text();
	if (err)
		goto out_destroy_pgtable;

	io_map_base = hyp_idmap_start;
	return 0;

out_destroy_pgtable:
	kvm_pgtable_hyp_destroy(hyp_pgtable);
out_free_pgtable:
	kfree(hyp_pgtable);
	hyp_pgtable = NULL;
out:
	return err;
}

void kvm_arch_commit_memory_region(struct kvm *kvm,
				   const struct kvm_userspace_memory_region *mem,
				   struct kvm_memory_slot *old,
				   const struct kvm_memory_slot *new,
				   enum kvm_mr_change change)
{
	/*
	 * At this point memslot has been committed and there is an
	 * allocated dirty_bitmap[], dirty pages will be tracked while the
	 * memory slot is write protected.
	 */
	if (change != KVM_MR_DELETE && mem->flags & KVM_MEM_LOG_DIRTY_PAGES) {
		/*
		 * If we're with initial-all-set, we don't need to write
		 * protect any pages because they're all reported as dirty.
		 * Huge pages and normal pages will be write protect gradually.
		 */
		if (!kvm_dirty_log_manual_protect_and_init_set(kvm)) {
			kvm_mmu_wp_memory_region(kvm, mem->slot);
		}
	}
}

int kvm_arch_prepare_memory_region(struct kvm *kvm,
				   struct kvm_memory_slot *memslot,
				   const struct kvm_userspace_memory_region *mem,
				   enum kvm_mr_change change)
{
	hva_t hva = mem->userspace_addr;
	hva_t reg_end = hva + mem->memory_size;
	int ret = 0;

	if (change != KVM_MR_CREATE && change != KVM_MR_MOVE &&
			change != KVM_MR_FLAGS_ONLY)
		return 0;

	/*
	 * Prevent userspace from creating a memory region outside of the IPA
	 * space addressable by the KVM guest IPA space.
	 */
	if ((memslot->base_gfn + memslot->npages) > (kvm_phys_size(kvm) >> PAGE_SHIFT))
		return -EFAULT;

	mmap_read_lock(current->mm);
	/*
	 * A memory region could potentially cover multiple VMAs, and any holes
	 * between them, so iterate over all of them.
	 *
	 *     +--------------------------------------------+
	 * +---------------+----------------+   +----------------+
	 * |   : VMA 1     |      VMA 2     |   |    VMA 3  :    |
	 * +---------------+----------------+   +----------------+
	 *     |               memory region                |
	 *     +--------------------------------------------+
	 */
	do {
		struct vm_area_struct *vma;
<<<<<<< HEAD
		hva_t vm_start, vm_end;
=======
>>>>>>> e48bf29c

		vma = find_vma_intersection(current->mm, hva, reg_end);
		if (!vma)
			break;

		/*
		 * VM_SHARED mappings are not allowed with MTE to avoid races
		 * when updating the PG_mte_tagged page flag, see
		 * sanitise_mte_tags for more details.
		 */
		if (kvm_has_mte(kvm) && vma->vm_flags & VM_SHARED)
			return -EINVAL;

		if (vma->vm_flags & VM_PFNMAP) {
			/* IO region dirty page logging not allowed */
			if (memslot->flags & KVM_MEM_LOG_DIRTY_PAGES) {
				ret = -EINVAL;
				break;
			}
		}
		hva = min(reg_end, vma->vm_end);
	} while (hva < reg_end);

	mmap_read_unlock(current->mm);
	return ret;
}

void kvm_arch_free_memslot(struct kvm *kvm, struct kvm_memory_slot *slot)
{
}

void kvm_arch_memslots_updated(struct kvm *kvm, u64 gen)
{
}

void kvm_arch_flush_shadow_all(struct kvm *kvm)
{
	kvm_free_stage2_pgd(&kvm->arch.mmu);
}

void kvm_arch_flush_shadow_memslot(struct kvm *kvm,
				   struct kvm_memory_slot *slot)
{
	gpa_t gpa = slot->base_gfn << PAGE_SHIFT;
	phys_addr_t size = slot->npages << PAGE_SHIFT;

	spin_lock(&kvm->mmu_lock);
	unmap_stage2_range(&kvm->arch.mmu, gpa, size);
	spin_unlock(&kvm->mmu_lock);
}

/*
 * See note at ARMv7 ARM B1.14.4 (TL;DR: S/W ops are not easily virtualized).
 *
 * Main problems:
 * - S/W ops are local to a CPU (not broadcast)
 * - We have line migration behind our back (speculation)
 * - System caches don't support S/W at all (damn!)
 *
 * In the face of the above, the best we can do is to try and convert
 * S/W ops to VA ops. Because the guest is not allowed to infer the
 * S/W to PA mapping, it can only use S/W to nuke the whole cache,
 * which is a rather good thing for us.
 *
 * Also, it is only used when turning caches on/off ("The expected
 * usage of the cache maintenance instructions that operate by set/way
 * is associated with the cache maintenance instructions associated
 * with the powerdown and powerup of caches, if this is required by
 * the implementation.").
 *
 * We use the following policy:
 *
 * - If we trap a S/W operation, we enable VM trapping to detect
 *   caches being turned on/off, and do a full clean.
 *
 * - We flush the caches on both caches being turned on and off.
 *
 * - Once the caches are enabled, we stop trapping VM ops.
 */
void kvm_set_way_flush(struct kvm_vcpu *vcpu)
{
	unsigned long hcr = *vcpu_hcr(vcpu);

	/*
	 * If this is the first time we do a S/W operation
	 * (i.e. HCR_TVM not set) flush the whole memory, and set the
	 * VM trapping.
	 *
	 * Otherwise, rely on the VM trapping to wait for the MMU +
	 * Caches to be turned off. At that point, we'll be able to
	 * clean the caches again.
	 */
	if (!(hcr & HCR_TVM)) {
		trace_kvm_set_way_flush(*vcpu_pc(vcpu),
					vcpu_has_cache_enabled(vcpu));
		stage2_flush_vm(vcpu->kvm);
		*vcpu_hcr(vcpu) = hcr | HCR_TVM;
	}
}

void kvm_toggle_cache(struct kvm_vcpu *vcpu, bool was_enabled)
{
	bool now_enabled = vcpu_has_cache_enabled(vcpu);

	/*
	 * If switching the MMU+caches on, need to invalidate the caches.
	 * If switching it off, need to clean the caches.
	 * Clean + invalidate does the trick always.
	 */
	if (now_enabled != was_enabled)
		stage2_flush_vm(vcpu->kvm);

	/* Caches are now on, stop trapping VM ops (until a S/W op) */
	if (now_enabled)
		*vcpu_hcr(vcpu) &= ~HCR_TVM;

	trace_kvm_toggle_cache(*vcpu_pc(vcpu), was_enabled, now_enabled);
}<|MERGE_RESOLUTION|>--- conflicted
+++ resolved
@@ -126,8 +126,6 @@
 	return __va(phys);
 }
 
-<<<<<<< HEAD
-=======
 static void clean_dcache_guest_page(void *va, size_t size)
 {
 	__clean_dcache_guest_page(va, size);
@@ -138,7 +136,6 @@
 	__invalidate_icache_guest_page(va, size);
 }
 
->>>>>>> e48bf29c
 /*
  * Unmapping vs dcache management:
  *
@@ -445,11 +442,8 @@
 	.page_count		= kvm_host_page_count,
 	.phys_to_virt		= kvm_host_va,
 	.virt_to_phys		= kvm_host_pa,
-<<<<<<< HEAD
-=======
 	.dcache_clean_inval_poc	= clean_dcache_guest_page,
 	.icache_inval_pou	= invalidate_icache_guest_page,
->>>>>>> e48bf29c
 };
 
 /**
@@ -1265,27 +1259,16 @@
 bool kvm_set_spte_gfn(struct kvm *kvm, struct kvm_gfn_range *range)
 {
 	kvm_pfn_t pfn = pte_pfn(range->pte);
-<<<<<<< HEAD
-=======
 	int ret;
->>>>>>> e48bf29c
 
 	if (!kvm->arch.mmu.pgt)
 		return false;
 
 	WARN_ON(range->end - range->start != 1);
 
-<<<<<<< HEAD
-	/*
-	 * We've moved a page around, probably through CoW, so let's treat it
-	 * just like a translation fault and clean the cache to the PoC.
-	 */
-	clean_dcache_guest_page(pfn, PAGE_SIZE);
-=======
 	ret = sanitise_mte_tags(kvm, pfn, PAGE_SIZE);
 	if (ret)
 		return false;
->>>>>>> e48bf29c
 
 	/*
 	 * We've moved a page around, probably through CoW, so let's treat
@@ -1484,10 +1467,6 @@
 	 */
 	do {
 		struct vm_area_struct *vma;
-<<<<<<< HEAD
-		hva_t vm_start, vm_end;
-=======
->>>>>>> e48bf29c
 
 		vma = find_vma_intersection(current->mm, hva, reg_end);
 		if (!vma)
