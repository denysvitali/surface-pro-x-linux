/*
 * PowerNV OPAL high level interfaces
 *
 * Copyright 2011 IBM Corp.
 *
 * This program is free software; you can redistribute it and/or
 * modify it under the terms of the GNU General Public License
 * as published by the Free Software Foundation; either version
 * 2 of the License, or (at your option) any later version.
 */

#undef DEBUG

#include <linux/types.h>
#include <linux/of.h>
#include <linux/of_fdt.h>
#include <linux/of_platform.h>
#include <linux/interrupt.h>
#include <linux/notifier.h>
#include <linux/slab.h>
#include <linux/sched.h>
#include <linux/kobject.h>
#include <linux/delay.h>
#include <linux/memblock.h>
#include <asm/opal.h>
#include <asm/firmware.h>
#include <asm/mce.h>

#include "powernv.h"

/* /sys/firmware/opal */
struct kobject *opal_kobj;

struct opal {
	u64 base;
	u64 entry;
	u64 size;
} opal;

struct mcheck_recoverable_range {
	u64 start_addr;
	u64 end_addr;
	u64 recover_addr;
};

static struct mcheck_recoverable_range *mc_recoverable_range;
static int mc_recoverable_range_len;

struct device_node *opal_node;
static DEFINE_SPINLOCK(opal_write_lock);
extern u64 opal_mc_secondary_handler[];
static unsigned int *opal_irqs;
static unsigned int opal_irq_count;
static ATOMIC_NOTIFIER_HEAD(opal_notifier_head);
static struct atomic_notifier_head opal_msg_notifier_head[OPAL_MSG_TYPE_MAX];
static DEFINE_SPINLOCK(opal_notifier_lock);
static uint64_t last_notified_mask = 0x0ul;
static atomic_t opal_notifier_hold = ATOMIC_INIT(0);

int __init early_init_dt_scan_opal(unsigned long node,
				   const char *uname, int depth, void *data)
{
	const void *basep, *entryp, *sizep;
	unsigned long basesz, entrysz, runtimesz;

	if (depth != 1 || strcmp(uname, "ibm,opal") != 0)
		return 0;

	basep  = of_get_flat_dt_prop(node, "opal-base-address", &basesz);
	entryp = of_get_flat_dt_prop(node, "opal-entry-address", &entrysz);
	sizep = of_get_flat_dt_prop(node, "opal-runtime-size", &runtimesz);

	if (!basep || !entryp || !sizep)
		return 1;

	opal.base = of_read_number(basep, basesz/4);
	opal.entry = of_read_number(entryp, entrysz/4);
	opal.size = of_read_number(sizep, runtimesz/4);

	pr_debug("OPAL Base  = 0x%llx (basep=%p basesz=%ld)\n",
		 opal.base, basep, basesz);
	pr_debug("OPAL Entry = 0x%llx (entryp=%p basesz=%ld)\n",
		 opal.entry, entryp, entrysz);
	pr_debug("OPAL Entry = 0x%llx (sizep=%p runtimesz=%ld)\n",
		 opal.size, sizep, runtimesz);

	powerpc_firmware_features |= FW_FEATURE_OPAL;
	if (of_flat_dt_is_compatible(node, "ibm,opal-v3")) {
		powerpc_firmware_features |= FW_FEATURE_OPALv2;
		powerpc_firmware_features |= FW_FEATURE_OPALv3;
		printk("OPAL V3 detected !\n");
	} else if (of_flat_dt_is_compatible(node, "ibm,opal-v2")) {
		powerpc_firmware_features |= FW_FEATURE_OPALv2;
		printk("OPAL V2 detected !\n");
	} else {
		printk("OPAL V1 detected !\n");
	}

	return 1;
}

int __init early_init_dt_scan_recoverable_ranges(unsigned long node,
				   const char *uname, int depth, void *data)
{
	unsigned long i, psize, size;
	const __be32 *prop;

	if (depth != 1 || strcmp(uname, "ibm,opal") != 0)
		return 0;

	prop = of_get_flat_dt_prop(node, "mcheck-recoverable-ranges", &psize);

	if (!prop)
		return 1;

	pr_debug("Found machine check recoverable ranges.\n");

	/*
	 * Calculate number of available entries.
	 *
	 * Each recoverable address range entry is (start address, len,
	 * recovery address), 2 cells each for start and recovery address,
	 * 1 cell for len, totalling 5 cells per entry.
	 */
	mc_recoverable_range_len = psize / (sizeof(*prop) * 5);

	/* Sanity check */
	if (!mc_recoverable_range_len)
		return 1;

	/* Size required to hold all the entries. */
	size = mc_recoverable_range_len *
			sizeof(struct mcheck_recoverable_range);

	/*
	 * Allocate a buffer to hold the MC recoverable ranges. We would be
	 * accessing them in real mode, hence it needs to be within
	 * RMO region.
	 */
	mc_recoverable_range =__va(memblock_alloc_base(size, __alignof__(u64),
							ppc64_rma_size));
	memset(mc_recoverable_range, 0, size);

	for (i = 0; i < mc_recoverable_range_len; i++) {
		mc_recoverable_range[i].start_addr =
					of_read_number(prop + (i * 5) + 0, 2);
		mc_recoverable_range[i].end_addr =
					mc_recoverable_range[i].start_addr +
					of_read_number(prop + (i * 5) + 2, 1);
		mc_recoverable_range[i].recover_addr =
					of_read_number(prop + (i * 5) + 3, 2);

		pr_debug("Machine check recoverable range: %llx..%llx: %llx\n",
				mc_recoverable_range[i].start_addr,
				mc_recoverable_range[i].end_addr,
				mc_recoverable_range[i].recover_addr);
	}
	return 1;
}

static int __init opal_register_exception_handlers(void)
{
#ifdef __BIG_ENDIAN__
	u64 glue;

	if (!(powerpc_firmware_features & FW_FEATURE_OPAL))
		return -ENODEV;

	/* Hookup some exception handlers except machine check. We use the
	 * fwnmi area at 0x7000 to provide the glue space to OPAL
	 */
	glue = 0x7000;
	opal_register_exception_handler(OPAL_HYPERVISOR_MAINTENANCE_HANDLER,
					0, glue);
	glue += 128;
	opal_register_exception_handler(OPAL_SOFTPATCH_HANDLER, 0, glue);
#endif

	return 0;
}

early_initcall(opal_register_exception_handlers);

int opal_notifier_register(struct notifier_block *nb)
{
	if (!nb) {
		pr_warning("%s: Invalid argument (%p)\n",
			   __func__, nb);
		return -EINVAL;
	}

	atomic_notifier_chain_register(&opal_notifier_head, nb);
	return 0;
}
EXPORT_SYMBOL_GPL(opal_notifier_register);

int opal_notifier_unregister(struct notifier_block *nb)
{
	if (!nb) {
		pr_warning("%s: Invalid argument (%p)\n",
			   __func__, nb);
		return -EINVAL;
	}

	atomic_notifier_chain_unregister(&opal_notifier_head, nb);
	return 0;
}
EXPORT_SYMBOL_GPL(opal_notifier_unregister);

static void opal_do_notifier(uint64_t events)
{
	unsigned long flags;
	uint64_t changed_mask;

	if (atomic_read(&opal_notifier_hold))
		return;

	spin_lock_irqsave(&opal_notifier_lock, flags);
	changed_mask = last_notified_mask ^ events;
	last_notified_mask = events;
	spin_unlock_irqrestore(&opal_notifier_lock, flags);

	/*
	 * We feed with the event bits and changed bits for
	 * enough information to the callback.
	 */
	atomic_notifier_call_chain(&opal_notifier_head,
				   events, (void *)changed_mask);
}

void opal_notifier_update_evt(uint64_t evt_mask,
			      uint64_t evt_val)
{
	unsigned long flags;

	spin_lock_irqsave(&opal_notifier_lock, flags);
	last_notified_mask &= ~evt_mask;
	last_notified_mask |= evt_val;
	spin_unlock_irqrestore(&opal_notifier_lock, flags);
}

void opal_notifier_enable(void)
{
	int64_t rc;
	__be64 evt = 0;

	atomic_set(&opal_notifier_hold, 0);

	/* Process pending events */
	rc = opal_poll_events(&evt);
	if (rc == OPAL_SUCCESS && evt)
		opal_do_notifier(be64_to_cpu(evt));
}

void opal_notifier_disable(void)
{
	atomic_set(&opal_notifier_hold, 1);
}

/*
 * Opal message notifier based on message type. Allow subscribers to get
 * notified for specific messgae type.
 */
int opal_message_notifier_register(enum OpalMessageType msg_type,
					struct notifier_block *nb)
{
	if (!nb) {
		pr_warning("%s: Invalid argument (%p)\n",
			   __func__, nb);
		return -EINVAL;
	}
	if (msg_type > OPAL_MSG_TYPE_MAX) {
		pr_warning("%s: Invalid message type argument (%d)\n",
			   __func__, msg_type);
		return -EINVAL;
	}
	return atomic_notifier_chain_register(
				&opal_msg_notifier_head[msg_type], nb);
}

static void opal_message_do_notify(uint32_t msg_type, void *msg)
{
	/* notify subscribers */
	atomic_notifier_call_chain(&opal_msg_notifier_head[msg_type],
					msg_type, msg);
}

static void opal_handle_message(void)
{
	s64 ret;
	/*
	 * TODO: pre-allocate a message buffer depending on opal-msg-size
	 * value in /proc/device-tree.
	 */
	static struct opal_msg msg;
	u32 type;

	ret = opal_get_msg(__pa(&msg), sizeof(msg));
	/* No opal message pending. */
	if (ret == OPAL_RESOURCE)
		return;

	/* check for errors. */
	if (ret) {
		pr_warning("%s: Failed to retrive opal message, err=%lld\n",
				__func__, ret);
		return;
	}

	type = be32_to_cpu(msg.msg_type);

	/* Sanity check */
	if (type > OPAL_MSG_TYPE_MAX) {
		pr_warning("%s: Unknown message type: %u\n", __func__, type);
		return;
	}
	opal_message_do_notify(type, (void *)&msg);
}

static int opal_message_notify(struct notifier_block *nb,
			  unsigned long events, void *change)
{
	if (events & OPAL_EVENT_MSG_PENDING)
		opal_handle_message();
	return 0;
}

static struct notifier_block opal_message_nb = {
	.notifier_call	= opal_message_notify,
	.next		= NULL,
	.priority	= 0,
};

static int __init opal_message_init(void)
{
	int ret, i;

	for (i = 0; i < OPAL_MSG_TYPE_MAX; i++)
		ATOMIC_INIT_NOTIFIER_HEAD(&opal_msg_notifier_head[i]);

	ret = opal_notifier_register(&opal_message_nb);
	if (ret) {
		pr_err("%s: Can't register OPAL event notifier (%d)\n",
		       __func__, ret);
		return ret;
	}
	return 0;
}
early_initcall(opal_message_init);

int opal_get_chars(uint32_t vtermno, char *buf, int count)
{
	s64 rc;
	__be64 evt, len;

	if (!opal.entry)
		return -ENODEV;
	opal_poll_events(&evt);
	if ((be64_to_cpu(evt) & OPAL_EVENT_CONSOLE_INPUT) == 0)
		return 0;
	len = cpu_to_be64(count);
	rc = opal_console_read(vtermno, &len, buf);	
	if (rc == OPAL_SUCCESS)
		return be64_to_cpu(len);
	return 0;
}

int opal_put_chars(uint32_t vtermno, const char *data, int total_len)
{
	int written = 0;
	__be64 olen;
	s64 len, rc;
	unsigned long flags;
	__be64 evt;

	if (!opal.entry)
		return -ENODEV;

	/* We want put_chars to be atomic to avoid mangling of hvsi
	 * packets. To do that, we first test for room and return
	 * -EAGAIN if there isn't enough.
	 *
	 * Unfortunately, opal_console_write_buffer_space() doesn't
	 * appear to work on opal v1, so we just assume there is
	 * enough room and be done with it
	 */
	spin_lock_irqsave(&opal_write_lock, flags);
	if (firmware_has_feature(FW_FEATURE_OPALv2)) {
		rc = opal_console_write_buffer_space(vtermno, &olen);
		len = be64_to_cpu(olen);
		if (rc || len < total_len) {
			spin_unlock_irqrestore(&opal_write_lock, flags);
			/* Closed -> drop characters */
			if (rc)
				return total_len;
			opal_poll_events(NULL);
			return -EAGAIN;
		}
	}

	/* We still try to handle partial completions, though they
	 * should no longer happen.
	 */
	rc = OPAL_BUSY;
	while(total_len > 0 && (rc == OPAL_BUSY ||
				rc == OPAL_BUSY_EVENT || rc == OPAL_SUCCESS)) {
		olen = cpu_to_be64(total_len);
		rc = opal_console_write(vtermno, &olen, data);
		len = be64_to_cpu(olen);

		/* Closed or other error drop */
		if (rc != OPAL_SUCCESS && rc != OPAL_BUSY &&
		    rc != OPAL_BUSY_EVENT) {
			written = total_len;
			break;
		}
		if (rc == OPAL_SUCCESS) {
			total_len -= len;
			data += len;
			written += len;
		}
		/* This is a bit nasty but we need that for the console to
		 * flush when there aren't any interrupts. We will clean
		 * things a bit later to limit that to synchronous path
		 * such as the kernel console and xmon/udbg
		 */
		do
			opal_poll_events(&evt);
		while(rc == OPAL_SUCCESS &&
			(be64_to_cpu(evt) & OPAL_EVENT_CONSOLE_OUTPUT));
	}
	spin_unlock_irqrestore(&opal_write_lock, flags);
	return written;
}

static int opal_recover_mce(struct pt_regs *regs,
					struct machine_check_event *evt)
{
	int recovered = 0;
	uint64_t ea = get_mce_fault_addr(evt);

	if (!(regs->msr & MSR_RI)) {
		/* If MSR_RI isn't set, we cannot recover */
		recovered = 0;
	} else if (evt->disposition == MCE_DISPOSITION_RECOVERED) {
		/* Platform corrected itself */
		recovered = 1;
	} else if (ea && !is_kernel_addr(ea)) {
		/*
		 * Faulting address is not in kernel text. We should be fine.
		 * We need to find which process uses this address.
		 * For now, kill the task if we have received exception when
		 * in userspace.
		 *
		 * TODO: Queue up this address for hwpoisioning later.
		 */
		if (user_mode(regs) && !is_global_init(current)) {
			_exception(SIGBUS, regs, BUS_MCEERR_AR, regs->nip);
			recovered = 1;
		} else
			recovered = 0;
	} else if (user_mode(regs) && !is_global_init(current) &&
		evt->severity == MCE_SEV_ERROR_SYNC) {
		/*
		 * If we have received a synchronous error when in userspace
		 * kill the task.
		 */
		_exception(SIGBUS, regs, BUS_MCEERR_AR, regs->nip);
		recovered = 1;
	}
	return recovered;
}

int opal_machine_check(struct pt_regs *regs)
{
	struct machine_check_event evt;

	if (!get_mce_event(&evt, MCE_EVENT_RELEASE))
		return 0;

	/* Print things out */
	if (evt.version != MCE_V1) {
		pr_err("Machine Check Exception, Unknown event version %d !\n",
		       evt.version);
		return 0;
	}
	machine_check_print_event_info(&evt);

	if (opal_recover_mce(regs, &evt))
		return 1;
	return 0;
}

static uint64_t find_recovery_address(uint64_t nip)
{
	int i;

	for (i = 0; i < mc_recoverable_range_len; i++)
		if ((nip >= mc_recoverable_range[i].start_addr) &&
		    (nip < mc_recoverable_range[i].end_addr))
		    return mc_recoverable_range[i].recover_addr;
	return 0;
}

bool opal_mce_check_early_recovery(struct pt_regs *regs)
{
	uint64_t recover_addr = 0;

	if (!opal.base || !opal.size)
		goto out;

	if ((regs->nip >= opal.base) &&
			(regs->nip <= (opal.base + opal.size)))
		recover_addr = find_recovery_address(regs->nip);

	/*
	 * Setup regs->nip to rfi into fixup address.
	 */
	if (recover_addr)
		regs->nip = recover_addr;

out:
	return !!recover_addr;
}

static irqreturn_t opal_interrupt(int irq, void *data)
{
	__be64 events;

	opal_handle_interrupt(virq_to_hw(irq), &events);

	opal_do_notifier(be64_to_cpu(events));

	return IRQ_HANDLED;
}

static int opal_sysfs_init(void)
{
	opal_kobj = kobject_create_and_add("opal", firmware_kobj);
	if (!opal_kobj) {
		pr_warn("kobject_create_and_add opal failed\n");
		return -ENOMEM;
	}

	return 0;
}

static int __init opal_init(void)
{
	struct device_node *np, *consoles;
	const __be32 *irqs;
	int rc, i, irqlen;

	opal_node = of_find_node_by_path("/ibm,opal");
	if (!opal_node) {
		pr_warn("opal: Node not found\n");
		return -ENODEV;
	}

	/* Register OPAL consoles if any ports */
	if (firmware_has_feature(FW_FEATURE_OPALv2))
		consoles = of_find_node_by_path("/ibm,opal/consoles");
	else
		consoles = of_node_get(opal_node);
	if (consoles) {
		for_each_child_of_node(consoles, np) {
			if (strcmp(np->name, "serial"))
				continue;
			of_platform_device_create(np, NULL, NULL);
		}
		of_node_put(consoles);
	}

	/* Find all OPAL interrupts and request them */
	irqs = of_get_property(opal_node, "opal-interrupts", &irqlen);
	pr_debug("opal: Found %d interrupts reserved for OPAL\n",
		 irqs ? (irqlen / 4) : 0);
	opal_irq_count = irqlen / 4;
	opal_irqs = kzalloc(opal_irq_count * sizeof(unsigned int), GFP_KERNEL);
	for (i = 0; irqs && i < (irqlen / 4); i++, irqs++) {
		unsigned int hwirq = be32_to_cpup(irqs);
		unsigned int irq = irq_create_mapping(NULL, hwirq);
		if (irq == NO_IRQ) {
			pr_warning("opal: Failed to map irq 0x%x\n", hwirq);
			continue;
		}
		rc = request_irq(irq, opal_interrupt, 0, "opal", NULL);
		if (rc)
			pr_warning("opal: Error %d requesting irq %d"
				   " (0x%x)\n", rc, irq, hwirq);
		opal_irqs[i] = irq;
	}

	/* Create "opal" kobject under /sys/firmware */
	rc = opal_sysfs_init();
	if (rc == 0) {
		/* Setup error log interface */
		rc = opal_elog_init();
		/* Setup code update interface */
		opal_flash_init();
		/* Setup platform dump extract interface */
		opal_platform_dump_init();
		/* Setup system parameters interface */
		opal_sys_param_init();
		/* Setup message log interface. */
		opal_msglog_init();
	}

	return 0;
}
subsys_initcall(opal_init);

void opal_shutdown(void)
{
	unsigned int i;
	long rc = OPAL_BUSY;

	/* First free interrupts, which will also mask them */
	for (i = 0; i < opal_irq_count; i++) {
		if (opal_irqs[i])
			free_irq(opal_irqs[i], NULL);
		opal_irqs[i] = 0;
	}

	/*
	 * Then sync with OPAL which ensure anything that can
	 * potentially write to our memory has completed such
	 * as an ongoing dump retrieval
	 */
	while (rc == OPAL_BUSY || rc == OPAL_BUSY_EVENT) {
		rc = opal_sync_host_reboot();
		if (rc == OPAL_BUSY)
			opal_poll_events(NULL);
		else
			mdelay(10);
	}
}

/* Export this so that test modules can use it */
<<<<<<< HEAD
EXPORT_SYMBOL_GPL(opal_invalid_call);
=======
EXPORT_SYMBOL_GPL(opal_invalid_call);

/* Convert a region of vmalloc memory to an opal sg list */
struct opal_sg_list *opal_vmalloc_to_sg_list(void *vmalloc_addr,
					     unsigned long vmalloc_size)
{
	struct opal_sg_list *sg, *first = NULL;
	unsigned long i = 0;

	sg = kzalloc(PAGE_SIZE, GFP_KERNEL);
	if (!sg)
		goto nomem;

	first = sg;

	while (vmalloc_size > 0) {
		uint64_t data = vmalloc_to_pfn(vmalloc_addr) << PAGE_SHIFT;
		uint64_t length = min(vmalloc_size, PAGE_SIZE);

		sg->entry[i].data = cpu_to_be64(data);
		sg->entry[i].length = cpu_to_be64(length);
		i++;

		if (i >= SG_ENTRIES_PER_NODE) {
			struct opal_sg_list *next;

			next = kzalloc(PAGE_SIZE, GFP_KERNEL);
			if (!next)
				goto nomem;

			sg->length = cpu_to_be64(
					i * sizeof(struct opal_sg_entry) + 16);
			i = 0;
			sg->next = cpu_to_be64(__pa(next));
			sg = next;
		}

		vmalloc_addr += length;
		vmalloc_size -= length;
	}

	sg->length = cpu_to_be64(i * sizeof(struct opal_sg_entry) + 16);

	return first;

nomem:
	pr_err("%s : Failed to allocate memory\n", __func__);
	opal_free_sg_list(first);
	return NULL;
}

void opal_free_sg_list(struct opal_sg_list *sg)
{
	while (sg) {
		uint64_t next = be64_to_cpu(sg->next);

		kfree(sg);

		if (next)
			sg = __va(next);
		else
			sg = NULL;
	}
}
>>>>>>> f58b8487
<|MERGE_RESOLUTION|>--- conflicted
+++ resolved
@@ -637,9 +637,6 @@
 }
 
 /* Export this so that test modules can use it */
-<<<<<<< HEAD
-EXPORT_SYMBOL_GPL(opal_invalid_call);
-=======
 EXPORT_SYMBOL_GPL(opal_invalid_call);
 
 /* Convert a region of vmalloc memory to an opal sg list */
@@ -703,5 +700,4 @@
 		else
 			sg = NULL;
 	}
-}
->>>>>>> f58b8487
+}