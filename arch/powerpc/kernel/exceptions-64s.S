--- conflicted
+++ resolved
@@ -315,11 +315,7 @@
 	mfspr	r11,SPRN_DSISR		/* Save DSISR */
 	std	r11,_DSISR(r1)
 	std	r9,_CCR(r1)		/* Save CR in stackframe */
-<<<<<<< HEAD
-	kuap_save_amr_and_lock r9, r10, cr1
-=======
 	/* We don't touch AMR here, we never go to virtual mode */
->>>>>>> 4ff96fb5
 	/* Save r9 through r13 from EXMC save area to stack frame. */
 	EXCEPTION_PROLOG_COMMON_2(PACA_EXMC)
 	mfmsr	r11			/* get MSR value */
