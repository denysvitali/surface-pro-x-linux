/*
 *   DNS Resolver upcall management for CIFS DFS and AFS
 *   Handles host name to IP address resolution and DNS query for AFSDB RR.
 *
 *   Copyright (c) International Business Machines  Corp., 2008
 *   Author(s): Steve French (sfrench@us.ibm.com)
 *              Wang Lei (wang840925@gmail.com)
 *
 *   This library is free software; you can redistribute it and/or modify
 *   it under the terms of the GNU Lesser General Public License as published
 *   by the Free Software Foundation; either version 2.1 of the License, or
 *   (at your option) any later version.
 *
 *   This library is distributed in the hope that it will be useful,
 *   but WITHOUT ANY WARRANTY; without even the implied warranty of
 *   MERCHANTABILITY or FITNESS FOR A PARTICULAR PURPOSE.  See
 *   the GNU Lesser General Public License for more details.
 *
 *   You should have received a copy of the GNU Lesser General Public License
 *   along with this library; if not, write to the Free Software
 *   Foundation, Inc., 59 Temple Place, Suite 330, Boston, MA 02111-1307 USA
 */

#ifndef _LINUX_DNS_RESOLVER_H
#define _LINUX_DNS_RESOLVER_H

#include <uapi/linux/dns_resolver.h>

<<<<<<< HEAD
extern int dns_query(const char *type, const char *name, size_t namelen,
=======
struct net;
extern int dns_query(struct net *net, const char *type, const char *name, size_t namelen,
>>>>>>> 4ff96fb5
		     const char *options, char **_result, time64_t *_expiry,
		     bool invalidate);

#endif /* _LINUX_DNS_RESOLVER_H */<|MERGE_RESOLUTION|>--- conflicted
+++ resolved
@@ -26,12 +26,8 @@
 
 #include <uapi/linux/dns_resolver.h>
 
-<<<<<<< HEAD
-extern int dns_query(const char *type, const char *name, size_t namelen,
-=======
 struct net;
 extern int dns_query(struct net *net, const char *type, const char *name, size_t namelen,
->>>>>>> 4ff96fb5
 		     const char *options, char **_result, time64_t *_expiry,
 		     bool invalidate);
 
