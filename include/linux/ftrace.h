--- conflicted
+++ resolved
@@ -357,11 +357,7 @@
 #ifdef CONFIG_FUNCTION_GRAPH_TRACER
 
 /* for init task */
-<<<<<<< HEAD
-#define INIT_FTRACE_GRAPH		.ret_stack = NULL
-=======
 #define INIT_FTRACE_GRAPH		.ret_stack = NULL,
->>>>>>> 6574612f
 
 /*
  * Stack of return addresses for functions
@@ -515,36 +511,4 @@
 
 #endif /* CONFIG_HW_BRANCH_TRACER */
 
-<<<<<<< HEAD
-/*
- * A syscall entry in the ftrace syscalls array.
- *
- * @name: name of the syscall
- * @nb_args: number of parameters it takes
- * @types: list of types as strings
- * @args: list of args as strings (args[i] matches types[i])
- */
-struct syscall_metadata {
-	const char	*name;
-	int		nb_args;
-	const char	**types;
-	const char	**args;
-};
-
-#ifdef CONFIG_FTRACE_SYSCALLS
-extern void arch_init_ftrace_syscalls(void);
-extern struct syscall_metadata *syscall_nr_to_meta(int nr);
-extern void start_ftrace_syscalls(void);
-extern void stop_ftrace_syscalls(void);
-extern void ftrace_syscall_enter(struct pt_regs *regs);
-extern void ftrace_syscall_exit(struct pt_regs *regs);
-#else
-static inline void start_ftrace_syscalls(void) { }
-static inline void stop_ftrace_syscalls(void) { }
-static inline void ftrace_syscall_enter(struct pt_regs *regs) { }
-static inline void ftrace_syscall_exit(struct pt_regs *regs) { }
-#endif
-
-=======
->>>>>>> 6574612f
 #endif /* _LINUX_FTRACE_H */