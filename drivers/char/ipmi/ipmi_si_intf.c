--- conflicted
+++ resolved
@@ -865,11 +865,7 @@
 		 * disable and messages disabled.
 		 */
 		if (smi_info->supports_event_msg_buff || smi_info->io.irq) {
-<<<<<<< HEAD
-			start_check_enables(smi_info, true);
-=======
 			start_check_enables(smi_info);
->>>>>>> 5fa4ec9c
 		} else {
 			smi_info->curr_msg = alloc_msg_handle_irq(smi_info);
 			if (!smi_info->curr_msg)
@@ -1170,10 +1166,7 @@
 
 	/* Set up the timer that drives the interface. */
 	timer_setup(&new_smi->si_timer, smi_timeout, 0);
-<<<<<<< HEAD
-=======
 	new_smi->timer_can_start = true;
->>>>>>> 5fa4ec9c
 	smi_mod_timer(new_smi, jiffies + SI_TIMEOUT_JIFFIES);
 
 	/* Try to claim any interrupts. */
@@ -2397,11 +2390,7 @@
 	 */
 	if (to_clean->io.irq_cleanup)
 		to_clean->io.irq_cleanup(&to_clean->io);
-<<<<<<< HEAD
-	wait_for_timer_and_thread(to_clean);
-=======
 	stop_timer_and_thread(to_clean);
->>>>>>> 5fa4ec9c
 
 	/*
 	 * Timeouts are stopped, now make sure the interrupts are off
@@ -2413,11 +2402,7 @@
 		schedule_timeout_uninterruptible(1);
 	}
 	if (to_clean->handlers)
-<<<<<<< HEAD
-		disable_si_irq(to_clean, false);
-=======
 		disable_si_irq(to_clean);
->>>>>>> 5fa4ec9c
 	while (to_clean->curr_msg || (to_clean->si_state != SI_NORMAL)) {
 		poll(to_clean);
 		schedule_timeout_uninterruptible(1);
