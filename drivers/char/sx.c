/* sx.c -- driver for the Specialix SX series cards. 
 *
 *  This driver will also support the older SI, and XIO cards.
 *
 *
 *   (C) 1998 - 2004  R.E.Wolff@BitWizard.nl
 *
 *  Simon Allen (simonallen@cix.compulink.co.uk) wrote a previous
 *  version of this driver. Some fragments may have been copied. (none
 *  yet :-)
 *
 * Specialix pays for the development and support of this driver.
 * Please DO contact support@specialix.co.uk if you require
 * support. But please read the documentation (sx.txt) first.
 *
 *
 *
 *      This program is free software; you can redistribute it and/or
 *      modify it under the terms of the GNU General Public License as
 *      published by the Free Software Foundation; either version 2 of
 *      the License, or (at your option) any later version.
 *
 *      This program is distributed in the hope that it will be
 *      useful, but WITHOUT ANY WARRANTY; without even the implied
 *      warranty of MERCHANTABILITY or FITNESS FOR A PARTICULAR
 *      PURPOSE.  See the GNU General Public License for more details.
 *
 *      You should have received a copy of the GNU General Public
 *      License along with this program; if not, write to the Free
 *      Software Foundation, Inc., 675 Mass Ave, Cambridge, MA 02139,
 *      USA.
 *
 * Revision history:
 * Revision 1.33  2000/03/09 10:00:00  pvdl,wolff
 * - Fixed module and port counting
 * - Fixed signal handling
 * - Fixed an Ooops
 * 
 * Revision 1.32  2000/03/07 09:00:00  wolff,pvdl
 * - Fixed some sx_dprintk typos
 * - added detection for an invalid board/module configuration
 *
 * Revision 1.31  2000/03/06 12:00:00  wolff,pvdl
 * - Added support for EISA
 *
 * Revision 1.30  2000/01/21 17:43:06  wolff
 * - Added support for SX+
 *
 * Revision 1.26  1999/08/05 15:22:14  wolff
 * - Port to 2.3.x
 * - Reformatted to Linus' liking.
 *
 * Revision 1.25  1999/07/30 14:24:08  wolff
 * Had accidentally left "gs_debug" set to "-1" instead of "off" (=0).
 *
 * Revision 1.24  1999/07/28 09:41:52  wolff
 * - I noticed the remark about use-count straying in sx.txt. I checked
 *   sx_open, and found a few places where that could happen. I hope it's
 *   fixed now.
 *
 * Revision 1.23  1999/07/28 08:56:06  wolff
 * - Fixed crash when sx_firmware run twice.
 * - Added sx_slowpoll as a module parameter (I guess nobody really wanted
 *   to change it from the default... )
 * - Fixed a stupid editing problem I introduced in 1.22.
 * - Fixed dropping characters on a termios change.
 *
 * Revision 1.22  1999/07/26 21:01:43  wolff
 * Russell Brown noticed that I had overlooked 4 out of six modem control
 * signals in sx_getsignals. Ooops.
 *
 * Revision 1.21  1999/07/23 09:11:33  wolff
 * I forgot to free dynamically allocated memory when the driver is unloaded.
 *
 * Revision 1.20  1999/07/20 06:25:26  wolff
 * The "closing wait" wasn't honoured. Thanks to James Griffiths for
 * reporting this.
 *
 * Revision 1.19  1999/07/11 08:59:59  wolff
 * Fixed an oops in close, when an open was pending. Changed the memtest
 * a bit. Should also test the board in word-mode, however my card fails the
 * memtest then. I still have to figure out what is wrong...
 *
 * Revision 1.18  1999/06/10 09:38:42  wolff
 * Changed the format of the firmware revision from %04x to %x.%02x .
 *
 * Revision 1.17  1999/06/04 09:44:35  wolff
 * fixed problem: reference to pci stuff when config_pci was off...
 * Thanks to Jorge Novo for noticing this.
 *
 * Revision 1.16  1999/06/02 08:30:15  wolff
 * added/removed the workaround for the DCD bug in the Firmware.
 * A bit more debugging code to locate that...
 *
 * Revision 1.15  1999/06/01 11:35:30  wolff
 * when DCD is left low (floating?), on TA's the firmware first tells us
 * that DCD is high, but after a short while suddenly comes to the
 * conclusion that it is low. All this would be fine, if it weren't that
 * Unix requires us to send a "hangup" signal in that case. This usually
 * all happens BEFORE the program has had a chance to ioctl the device
 * into clocal mode..
 *
 * Revision 1.14  1999/05/25 11:18:59  wolff
 * Added PCI-fix.
 * Added checks for return code of sx_sendcommand.
 * Don't issue "reconfig" if port isn't open yet. (bit us on TA modules...)
 *
 * Revision 1.13  1999/04/29 15:18:01  wolff
 * Fixed an "oops" that showed on SuSE 6.0 systems.
 * Activate DTR again after stty 0.
 *
 * Revision 1.12  1999/04/29 07:49:52  wolff
 * Improved "stty 0" handling a bit. (used to change baud to 9600 assuming
 *     the connection would be dropped anyway. That is not always the case,
 *     and confuses people).
 * Told the card to always monitor the modem signals.
 * Added support for dynamic  gs_debug adjustments.
 * Now tells the rest of the system the number of ports.
 *
 * Revision 1.11  1999/04/24 11:11:30  wolff
 * Fixed two stupid typos in the memory test.
 *
 * Revision 1.10  1999/04/24 10:53:39  wolff
 * Added some of Christian's suggestions.
 * Fixed an HW_COOK_IN bug (ISIG was not in I_OTHER. We used to trust the
 * card to send the signal to the process.....)
 *
 * Revision 1.9  1999/04/23 07:26:38  wolff
 * Included Christian Lademann's 2.0 compile-warning fixes and interrupt
 *    assignment redesign.
 * Cleanup of some other stuff.
 *
 * Revision 1.8  1999/04/16 13:05:30  wolff
 * fixed a DCD change unnoticed bug.
 *
 * Revision 1.7  1999/04/14 22:19:51  wolff
 * Fixed typo that showed up in 2.0.x builds (get_user instead of Get_user!)
 *
 * Revision 1.6  1999/04/13 18:40:20  wolff
 * changed misc-minor to 161, as assigned by HPA.
 *
 * Revision 1.5  1999/04/13 15:12:25  wolff
 * Fixed use-count leak when "hangup" occurred.
 * Added workaround for a stupid-PCIBIOS bug.
 *
 *
 * Revision 1.4  1999/04/01 22:47:40  wolff
 * Fixed < 1M linux-2.0 problem.
 * (vremap isn't compatible with ioremap in that case)
 *
 * Revision 1.3  1999/03/31 13:45:45  wolff
 * Firmware loading is now done through a separate IOCTL.
 *
 * Revision 1.2  1999/03/28 12:22:29  wolff
 * rcs cleanup
 *
 * Revision 1.1  1999/03/28 12:10:34  wolff
 * Readying for release on 2.0.x (sorry David, 1.01 becomes 1.1 for RCS). 
 *
 * Revision 0.12  1999/03/28 09:20:10  wolff
 * Fixed problem in 0.11, continueing cleanup.
 *
 * Revision 0.11  1999/03/28 08:46:44  wolff
 * cleanup. Not good.
 *
 * Revision 0.10  1999/03/28 08:09:43  wolff
 * Fixed loosing characters on close.
 *
 * Revision 0.9  1999/03/21 22:52:01  wolff
 * Ported back to 2.2.... (minor things)
 *
 * Revision 0.8  1999/03/21 22:40:33  wolff
 * Port to 2.0
 *
 * Revision 0.7  1999/03/21 19:06:34  wolff
 * Fixed hangup processing.
 *
 * Revision 0.6  1999/02/05 08:45:14  wolff
 * fixed real_raw problems. Inclusion into kernel imminent.
 *
 * Revision 0.5  1998/12/21 23:51:06  wolff
 * Snatched a nasty bug: sx_transmit_chars was getting re-entered, and it
 * shouldn't have. THATs why I want to have transmit interrupts even when
 * the buffer is empty.
 *
 * Revision 0.4  1998/12/17 09:34:46  wolff
 * PPP works. ioctl works. Basically works!
 *
 * Revision 0.3  1998/12/15 13:05:18  wolff
 * It works! Wow! Gotta start implementing IOCTL and stuff....
 *
 * Revision 0.2  1998/12/01 08:33:53  wolff
 * moved over to 2.1.130
 *
 * Revision 0.1  1998/11/03 21:23:51  wolff
 * Initial revision. Detects SX card.
 *
 * */

#define SX_VERSION	1.33

#include <linux/module.h>
#include <linux/kdev_t.h>
#include <linux/kernel.h>
#include <linux/sched.h>
#include <linux/ioport.h>
#include <linux/interrupt.h>
#include <linux/errno.h>
#include <linux/tty.h>
#include <linux/tty_flip.h>
#include <linux/mm.h>
#include <linux/serial.h>
#include <linux/fcntl.h>
#include <linux/major.h>
#include <linux/delay.h>
#include <linux/eisa.h>
#include <linux/pci.h>
#include <linux/slab.h>
#include <linux/init.h>
#include <linux/miscdevice.h>
#include <linux/bitops.h>

#include <asm/io.h>
#include <asm/uaccess.h>

/* The 3.0.0 version of sxboards/sxwindow.h  uses BYTE and WORD.... */
#define BYTE u8
#define WORD u16

/* .... but the 3.0.4 version uses _u8 and _u16. */
#define _u8 u8
#define _u16 u16

#include "sxboards.h"
#include "sxwindow.h"

#include <linux/generic_serial.h>
#include "sx.h"

/* I don't think that this driver can handle more than 256 ports on
   one machine. You'll have to increase the number of boards in sx.h
   if you want more than 4 boards.  */

#ifndef PCI_DEVICE_ID_SPECIALIX_SX_XIO_IO8
#define PCI_DEVICE_ID_SPECIALIX_SX_XIO_IO8 0x2000
#endif

/* Configurable options: 
   (Don't be too sure that it'll work if you toggle them) */

/* Am I paranoid or not ? ;-) */
#undef SX_PARANOIA_CHECK

/* 20 -> 2000 per second. The card should rate-limit interrupts at 100
   Hz, but it is user configurable. I don't recommend going above 1000
   Hz. The interrupt ratelimit might trigger if the interrupt is
   shared with a very active other device. */
#define IRQ_RATE_LIMIT 20

/* Sharing interrupts is possible now. If the other device wants more
   than 2000 interrupts per second, we'd gracefully decline further
   interrupts. That's not what we want. On the other hand, if the
   other device interrupts 2000 times a second, don't use the SX
   interrupt. Use polling. */
#undef IRQ_RATE_LIMIT

#if 0
/* Not implemented */
/* 
 * The following defines are mostly for testing purposes. But if you need
 * some nice reporting in your syslog, you can define them also.
 */
#define SX_REPORT_FIFO
#define SX_REPORT_OVERRUN
#endif

/* Function prototypes */
static void sx_disable_tx_interrupts(void *ptr);
static void sx_enable_tx_interrupts(void *ptr);
static void sx_disable_rx_interrupts(void *ptr);
static void sx_enable_rx_interrupts(void *ptr);
static int sx_carrier_raised(struct tty_port *port);
static void sx_shutdown_port(void *ptr);
static int sx_set_real_termios(void *ptr);
static void sx_close(void *ptr);
static int sx_chars_in_buffer(void *ptr);
static int sx_init_board(struct sx_board *board);
static int sx_init_portstructs(int nboards, int nports);
static long sx_fw_ioctl(struct file *filp, unsigned int cmd,
						unsigned long arg);
static int sx_init_drivers(void);

static struct tty_driver *sx_driver;

static DEFINE_MUTEX(sx_boards_lock);
static struct sx_board boards[SX_NBOARDS];
static struct sx_port *sx_ports;
static int sx_initialized;
static int sx_nports;
static int sx_debug;

/* You can have the driver poll your card. 
    - Set sx_poll to 1 to poll every timer tick (10ms on Intel). 
      This is used when the card cannot use an interrupt for some reason.

    - set sx_slowpoll to 100 to do an extra poll once a second (on Intel). If 
      the driver misses an interrupt (report this if it DOES happen to you!)
      everything will continue to work.... 
 */
static int sx_poll = 1;
static int sx_slowpoll;

/* The card limits the number of interrupts per second. 
   At 115k2 "100" should be sufficient. 
   If you're using higher baudrates, you can increase this...
 */

static int sx_maxints = 100;

#ifdef CONFIG_ISA

/* These are the only open spaces in my computer. Yours may have more
   or less.... -- REW 
   duh: Card at 0xa0000 is possible on HP Netserver?? -- pvdl
*/
static int sx_probe_addrs[] = {
	0xc0000, 0xd0000, 0xe0000,
	0xc8000, 0xd8000, 0xe8000
};
static int si_probe_addrs[] = {
	0xc0000, 0xd0000, 0xe0000,
	0xc8000, 0xd8000, 0xe8000, 0xa0000
};
static int si1_probe_addrs[] = {
	0xd0000
};

#define NR_SX_ADDRS ARRAY_SIZE(sx_probe_addrs)
#define NR_SI_ADDRS ARRAY_SIZE(si_probe_addrs)
#define NR_SI1_ADDRS ARRAY_SIZE(si1_probe_addrs)

module_param_array(sx_probe_addrs, int, NULL, 0);
module_param_array(si_probe_addrs, int, NULL, 0);
#endif

/* Set the mask to all-ones. This alas, only supports 32 interrupts. 
   Some architectures may need more. */
static int sx_irqmask = -1;

module_param(sx_poll, int, 0);
module_param(sx_slowpoll, int, 0);
module_param(sx_maxints, int, 0);
module_param(sx_debug, int, 0);
module_param(sx_irqmask, int, 0);

MODULE_LICENSE("GPL");

static struct real_driver sx_real_driver = {
	sx_disable_tx_interrupts,
	sx_enable_tx_interrupts,
	sx_disable_rx_interrupts,
	sx_enable_rx_interrupts,
	sx_shutdown_port,
	sx_set_real_termios,
	sx_chars_in_buffer,
	sx_close,
};

/* 
   This driver can spew a whole lot of debugging output at you. If you
   need maximum performance, you should disable the DEBUG define. To
   aid in debugging in the field, I'm leaving the compile-time debug
   features enabled, and disable them "runtime". That allows me to
   instruct people with problems to enable debugging without requiring
   them to recompile... 
*/
#define DEBUG

#ifdef DEBUG
#define sx_dprintk(f, str...)	if (sx_debug & f) printk (str)
#else
#define sx_dprintk(f, str...)	/* nothing */
#endif

#define func_enter()	sx_dprintk(SX_DEBUG_FLOW, "sx: enter %s\n",__func__)
#define func_exit()	sx_dprintk(SX_DEBUG_FLOW, "sx: exit  %s\n",__func__)

#define func_enter2()	sx_dprintk(SX_DEBUG_FLOW, "sx: enter %s (port %d)\n", \
				__func__, port->line)

/* 
 *  Firmware loader driver specific routines
 *
 */

static const struct file_operations sx_fw_fops = {
	.owner = THIS_MODULE,
	.unlocked_ioctl = sx_fw_ioctl,
};

static struct miscdevice sx_fw_device = {
	SXCTL_MISC_MINOR, "sxctl", &sx_fw_fops
};

#ifdef SX_PARANOIA_CHECK

/* This doesn't work. Who's paranoid around here? Not me! */

static inline int sx_paranoia_check(struct sx_port const *port,
				    char *name, const char *routine)
{
	static const char *badmagic = KERN_ERR "sx: Warning: bad sx port magic "
			"number for device %s in %s\n";
	static const char *badinfo = KERN_ERR "sx: Warning: null sx port for "
			"device %s in %s\n";

	if (!port) {
		printk(badinfo, name, routine);
		return 1;
	}
	if (port->magic != SX_MAGIC) {
		printk(badmagic, name, routine);
		return 1;
	}

	return 0;
}
#else
#define sx_paranoia_check(a,b,c) 0
#endif

/* The timeouts. First try 30 times as fast as possible. Then give
   the card some time to breathe between accesses. (Otherwise the
   processor on the card might not be able to access its OWN bus... */

#define TIMEOUT_1 30
#define TIMEOUT_2 1000000

#ifdef DEBUG
static void my_hd_io(void __iomem *p, int len)
{
	int i, j, ch;
	unsigned char __iomem *addr = p;

	for (i = 0; i < len; i += 16) {
		printk("%p ", addr + i);
		for (j = 0; j < 16; j++) {
			printk("%02x %s", readb(addr + j + i),
					(j == 7) ? " " : "");
		}
		for (j = 0; j < 16; j++) {
			ch = readb(addr + j + i);
			printk("%c", (ch < 0x20) ? '.' :
					((ch > 0x7f) ? '.' : ch));
		}
		printk("\n");
	}
}
static void my_hd(void *p, int len)
{
	int i, j, ch;
	unsigned char *addr = p;

	for (i = 0; i < len; i += 16) {
		printk("%p ", addr + i);
		for (j = 0; j < 16; j++) {
			printk("%02x %s", addr[j + i], (j == 7) ? " " : "");
		}
		for (j = 0; j < 16; j++) {
			ch = addr[j + i];
			printk("%c", (ch < 0x20) ? '.' :
					((ch > 0x7f) ? '.' : ch));
		}
		printk("\n");
	}
}
#endif

/* This needs redoing for Alpha -- REW -- Done. */

static inline void write_sx_byte(struct sx_board *board, int offset, u8 byte)
{
	writeb(byte, board->base + offset);
}

static inline u8 read_sx_byte(struct sx_board *board, int offset)
{
	return readb(board->base + offset);
}

static inline void write_sx_word(struct sx_board *board, int offset, u16 word)
{
	writew(word, board->base + offset);
}

static inline u16 read_sx_word(struct sx_board *board, int offset)
{
	return readw(board->base + offset);
}

static int sx_busy_wait_eq(struct sx_board *board,
		int offset, int mask, int correctval)
{
	int i;

	func_enter();

	for (i = 0; i < TIMEOUT_1; i++)
		if ((read_sx_byte(board, offset) & mask) == correctval) {
			func_exit();
			return 1;
		}

	for (i = 0; i < TIMEOUT_2; i++) {
		if ((read_sx_byte(board, offset) & mask) == correctval) {
			func_exit();
			return 1;
		}
		udelay(1);
	}

	func_exit();
	return 0;
}

static int sx_busy_wait_neq(struct sx_board *board,
		int offset, int mask, int badval)
{
	int i;

	func_enter();

	for (i = 0; i < TIMEOUT_1; i++)
		if ((read_sx_byte(board, offset) & mask) != badval) {
			func_exit();
			return 1;
		}

	for (i = 0; i < TIMEOUT_2; i++) {
		if ((read_sx_byte(board, offset) & mask) != badval) {
			func_exit();
			return 1;
		}
		udelay(1);
	}

	func_exit();
	return 0;
}

/* 5.6.4 of 6210028 r2.3 */
static int sx_reset(struct sx_board *board)
{
	func_enter();

	if (IS_SX_BOARD(board)) {

		write_sx_byte(board, SX_CONFIG, 0);
		write_sx_byte(board, SX_RESET, 1); /* Value doesn't matter */

		if (!sx_busy_wait_eq(board, SX_RESET_STATUS, 1, 0)) {
			printk(KERN_INFO "sx: Card doesn't respond to "
					"reset...\n");
			return 0;
		}
	} else if (IS_EISA_BOARD(board)) {
		outb(board->irq << 4, board->eisa_base + 0xc02);
	} else if (IS_SI1_BOARD(board)) {
		write_sx_byte(board, SI1_ISA_RESET, 0);	/*value doesn't matter*/
	} else {
		/* Gory details of the SI/ISA board */
		write_sx_byte(board, SI2_ISA_RESET, SI2_ISA_RESET_SET);
		write_sx_byte(board, SI2_ISA_IRQ11, SI2_ISA_IRQ11_CLEAR);
		write_sx_byte(board, SI2_ISA_IRQ12, SI2_ISA_IRQ12_CLEAR);
		write_sx_byte(board, SI2_ISA_IRQ15, SI2_ISA_IRQ15_CLEAR);
		write_sx_byte(board, SI2_ISA_INTCLEAR, SI2_ISA_INTCLEAR_CLEAR);
		write_sx_byte(board, SI2_ISA_IRQSET, SI2_ISA_IRQSET_CLEAR);
	}

	func_exit();
	return 1;
}

/* This doesn't work on machines where "NULL" isn't 0 */
/* If you have one of those, someone will need to write 
   the equivalent of this, which will amount to about 3 lines. I don't
   want to complicate this right now. -- REW
   (See, I do write comments every now and then :-) */
#define OFFSETOF(strct, elem)	((long)&(((struct strct *)NULL)->elem))

#define CHAN_OFFSET(port,elem)	(port->ch_base + OFFSETOF (_SXCHANNEL, elem))
#define MODU_OFFSET(board,addr,elem)	(addr + OFFSETOF (_SXMODULE, elem))
#define  BRD_OFFSET(board,elem)	(OFFSETOF (_SXCARD, elem))

#define sx_write_channel_byte(port, elem, val) \
	write_sx_byte (port->board, CHAN_OFFSET (port, elem), val)

#define sx_read_channel_byte(port, elem) \
	read_sx_byte (port->board, CHAN_OFFSET (port, elem))

#define sx_write_channel_word(port, elem, val) \
	write_sx_word (port->board, CHAN_OFFSET (port, elem), val)

#define sx_read_channel_word(port, elem) \
	read_sx_word (port->board, CHAN_OFFSET (port, elem))

#define sx_write_module_byte(board, addr, elem, val) \
	write_sx_byte (board, MODU_OFFSET (board, addr, elem), val)

#define sx_read_module_byte(board, addr, elem) \
	read_sx_byte (board, MODU_OFFSET (board, addr, elem))

#define sx_write_module_word(board, addr, elem, val) \
	write_sx_word (board, MODU_OFFSET (board, addr, elem), val)

#define sx_read_module_word(board, addr, elem) \
	read_sx_word (board, MODU_OFFSET (board, addr, elem))

#define sx_write_board_byte(board, elem, val) \
	write_sx_byte (board, BRD_OFFSET (board, elem), val)

#define sx_read_board_byte(board, elem) \
	read_sx_byte (board, BRD_OFFSET (board, elem))

#define sx_write_board_word(board, elem, val) \
	write_sx_word (board, BRD_OFFSET (board, elem), val)

#define sx_read_board_word(board, elem) \
	read_sx_word (board, BRD_OFFSET (board, elem))

static int sx_start_board(struct sx_board *board)
{
	if (IS_SX_BOARD(board)) {
		write_sx_byte(board, SX_CONFIG, SX_CONF_BUSEN);
	} else if (IS_EISA_BOARD(board)) {
		write_sx_byte(board, SI2_EISA_OFF, SI2_EISA_VAL);
		outb((board->irq << 4) | 4, board->eisa_base + 0xc02);
	} else if (IS_SI1_BOARD(board)) {
		write_sx_byte(board, SI1_ISA_RESET_CLEAR, 0);
		write_sx_byte(board, SI1_ISA_INTCL, 0);
	} else {
		/* Don't bug me about the clear_set. 
		   I haven't the foggiest idea what it's about -- REW */
		write_sx_byte(board, SI2_ISA_RESET, SI2_ISA_RESET_CLEAR);
		write_sx_byte(board, SI2_ISA_INTCLEAR, SI2_ISA_INTCLEAR_SET);
	}
	return 1;
}

#define SX_IRQ_REG_VAL(board) \
	((board->flags & SX_ISA_BOARD) ? (board->irq << 4) : 0)

/* Note. The SX register is write-only. Therefore, we have to enable the
   bus too. This is a no-op, if you don't mess with this driver... */
static int sx_start_interrupts(struct sx_board *board)
{

	/* Don't call this with board->irq == 0 */

	if (IS_SX_BOARD(board)) {
		write_sx_byte(board, SX_CONFIG, SX_IRQ_REG_VAL(board) |
				SX_CONF_BUSEN | SX_CONF_HOSTIRQ);
	} else if (IS_EISA_BOARD(board)) {
		inb(board->eisa_base + 0xc03);
	} else if (IS_SI1_BOARD(board)) {
		write_sx_byte(board, SI1_ISA_INTCL, 0);
		write_sx_byte(board, SI1_ISA_INTCL_CLEAR, 0);
	} else {
		switch (board->irq) {
		case 11:
			write_sx_byte(board, SI2_ISA_IRQ11, SI2_ISA_IRQ11_SET);
			break;
		case 12:
			write_sx_byte(board, SI2_ISA_IRQ12, SI2_ISA_IRQ12_SET);
			break;
		case 15:
			write_sx_byte(board, SI2_ISA_IRQ15, SI2_ISA_IRQ15_SET);
			break;
		default:
			printk(KERN_INFO "sx: SI/XIO card doesn't support "
					"interrupt %d.\n", board->irq);
			return 0;
		}
		write_sx_byte(board, SI2_ISA_INTCLEAR, SI2_ISA_INTCLEAR_SET);
	}

	return 1;
}

static int sx_send_command(struct sx_port *port,
		int command, int mask, int newstat)
{
	func_enter2();
	write_sx_byte(port->board, CHAN_OFFSET(port, hi_hstat), command);
	func_exit();
	return sx_busy_wait_eq(port->board, CHAN_OFFSET(port, hi_hstat), mask,
			newstat);
}

static char *mod_type_s(int module_type)
{
	switch (module_type) {
	case TA4:
		return "TA4";
	case TA8:
		return "TA8";
	case TA4_ASIC:
		return "TA4_ASIC";
	case TA8_ASIC:
		return "TA8_ASIC";
	case MTA_CD1400:
		return "MTA_CD1400";
	case SXDC:
		return "SXDC";
	default:
		return "Unknown/invalid";
	}
}

static char *pan_type_s(int pan_type)
{
	switch (pan_type) {
	case MOD_RS232DB25:
		return "MOD_RS232DB25";
	case MOD_RS232RJ45:
		return "MOD_RS232RJ45";
	case MOD_RS422DB25:
		return "MOD_RS422DB25";
	case MOD_PARALLEL:
		return "MOD_PARALLEL";
	case MOD_2_RS232DB25:
		return "MOD_2_RS232DB25";
	case MOD_2_RS232RJ45:
		return "MOD_2_RS232RJ45";
	case MOD_2_RS422DB25:
		return "MOD_2_RS422DB25";
	case MOD_RS232DB25MALE:
		return "MOD_RS232DB25MALE";
	case MOD_2_PARALLEL:
		return "MOD_2_PARALLEL";
	case MOD_BLANK:
		return "empty";
	default:
		return "invalid";
	}
}

static int mod_compat_type(int module_type)
{
	return module_type >> 4;
}

static void sx_reconfigure_port(struct sx_port *port)
{
	if (sx_read_channel_byte(port, hi_hstat) == HS_IDLE_OPEN) {
		if (sx_send_command(port, HS_CONFIG, -1, HS_IDLE_OPEN) != 1) {
			printk(KERN_WARNING "sx: Sent reconfigure command, but "
					"card didn't react.\n");
		}
	} else {
		sx_dprintk(SX_DEBUG_TERMIOS, "sx: Not sending reconfigure: "
				"port isn't open (%02x).\n",
				sx_read_channel_byte(port, hi_hstat));
	}
}

static void sx_setsignals(struct sx_port *port, int dtr, int rts)
{
	int t;
	func_enter2();

	t = sx_read_channel_byte(port, hi_op);
	if (dtr >= 0)
		t = dtr ? (t | OP_DTR) : (t & ~OP_DTR);
	if (rts >= 0)
		t = rts ? (t | OP_RTS) : (t & ~OP_RTS);
	sx_write_channel_byte(port, hi_op, t);
	sx_dprintk(SX_DEBUG_MODEMSIGNALS, "setsignals: %d/%d\n", dtr, rts);

	func_exit();
}

static int sx_getsignals(struct sx_port *port)
{
	int i_stat, o_stat;

	o_stat = sx_read_channel_byte(port, hi_op);
	i_stat = sx_read_channel_byte(port, hi_ip);

	sx_dprintk(SX_DEBUG_MODEMSIGNALS, "getsignals: %d/%d  (%d/%d) "
			"%02x/%02x\n",
			(o_stat & OP_DTR) != 0, (o_stat & OP_RTS) != 0,
			port->c_dcd, tty_port_carrier_raised(&port->gs.port),
			sx_read_channel_byte(port, hi_ip),
			sx_read_channel_byte(port, hi_state));

	return (((o_stat & OP_DTR) ? TIOCM_DTR : 0) |
		((o_stat & OP_RTS) ? TIOCM_RTS : 0) |
		((i_stat & IP_CTS) ? TIOCM_CTS : 0) |
		((i_stat & IP_DCD) ? TIOCM_CAR : 0) |
		((i_stat & IP_DSR) ? TIOCM_DSR : 0) |
		((i_stat & IP_RI) ? TIOCM_RNG : 0));
}

static void sx_set_baud(struct sx_port *port)
{
	int t;

	if (port->board->ta_type == MOD_SXDC) {
		switch (port->gs.baud) {
			/* Save some typing work... */
#define e(x) case x: t = BAUD_ ## x; break
			e(50);
			e(75);
			e(110);
			e(150);
			e(200);
			e(300);
			e(600);
			e(1200);
			e(1800);
			e(2000);
			e(2400);
			e(4800);
			e(7200);
			e(9600);
			e(14400);
			e(19200);
			e(28800);
			e(38400);
			e(56000);
			e(57600);
			e(64000);
			e(76800);
			e(115200);
			e(128000);
			e(150000);
			e(230400);
			e(256000);
			e(460800);
			e(921600);
		case 134:
			t = BAUD_134_5;
			break;
		case 0:
			t = -1;
			break;
		default:
			/* Can I return "invalid"? */
			t = BAUD_9600;
			printk(KERN_INFO "sx: unsupported baud rate: %d.\n",
					port->gs.baud);
			break;
		}
#undef e
		if (t > 0) {
/* The baud rate is not set to 0, so we're enabeling DTR... -- REW */
			sx_setsignals(port, 1, -1);
			/* XXX This is not TA & MTA compatible */
			sx_write_channel_byte(port, hi_csr, 0xff);

			sx_write_channel_byte(port, hi_txbaud, t);
			sx_write_channel_byte(port, hi_rxbaud, t);
		} else {
			sx_setsignals(port, 0, -1);
		}
	} else {
		switch (port->gs.baud) {
#define e(x) case x: t = CSR_ ## x; break
			e(75);
			e(150);
			e(300);
			e(600);
			e(1200);
			e(2400);
			e(4800);
			e(1800);
			e(9600);
			e(19200);
			e(57600);
			e(38400);
/* TA supports 110, but not 115200, MTA supports 115200, but not 110 */
		case 110:
			if (port->board->ta_type == MOD_TA) {
				t = CSR_110;
				break;
			} else {
				t = CSR_9600;
				printk(KERN_INFO "sx: Unsupported baud rate: "
						"%d.\n", port->gs.baud);
				break;
			}
		case 115200:
			if (port->board->ta_type == MOD_TA) {
				t = CSR_9600;
				printk(KERN_INFO "sx: Unsupported baud rate: "
						"%d.\n", port->gs.baud);
				break;
			} else {
				t = CSR_110;
				break;
			}
		case 0:
			t = -1;
			break;
		default:
			t = CSR_9600;
			printk(KERN_INFO "sx: Unsupported baud rate: %d.\n",
					port->gs.baud);
			break;
		}
#undef e
		if (t >= 0) {
			sx_setsignals(port, 1, -1);
			sx_write_channel_byte(port, hi_csr, t * 0x11);
		} else {
			sx_setsignals(port, 0, -1);
		}
	}
}

/* Simon Allen's version of this routine was 225 lines long. 85 is a lot
   better. -- REW */

static int sx_set_real_termios(void *ptr)
{
	struct sx_port *port = ptr;

	func_enter2();

	if (!port->gs.port.tty)
		return 0;

	/* What is this doing here? -- REW
	   Ha! figured it out. It is to allow you to get DTR active again
	   if you've dropped it with stty 0. Moved to set_baud, where it
	   belongs (next to the drop dtr if baud == 0) -- REW */
	/* sx_setsignals (port, 1, -1); */

	sx_set_baud(port);

#define CFLAG port->gs.port.tty->termios->c_cflag
	sx_write_channel_byte(port, hi_mr1,
			(C_PARENB(port->gs.port.tty) ? MR1_WITH : MR1_NONE) |
			(C_PARODD(port->gs.port.tty) ? MR1_ODD : MR1_EVEN) |
			(C_CRTSCTS(port->gs.port.tty) ? MR1_RTS_RXFLOW : 0) |
			(((CFLAG & CSIZE) == CS8) ? MR1_8_BITS : 0) |
			(((CFLAG & CSIZE) == CS7) ? MR1_7_BITS : 0) |
			(((CFLAG & CSIZE) == CS6) ? MR1_6_BITS : 0) |
			(((CFLAG & CSIZE) == CS5) ? MR1_5_BITS : 0));

	sx_write_channel_byte(port, hi_mr2,
			(C_CRTSCTS(port->gs.port.tty) ? MR2_CTS_TXFLOW : 0) |
			(C_CSTOPB(port->gs.port.tty) ? MR2_2_STOP :
			MR2_1_STOP));

	switch (CFLAG & CSIZE) {
	case CS8:
		sx_write_channel_byte(port, hi_mask, 0xff);
		break;
	case CS7:
		sx_write_channel_byte(port, hi_mask, 0x7f);
		break;
	case CS6:
		sx_write_channel_byte(port, hi_mask, 0x3f);
		break;
	case CS5:
		sx_write_channel_byte(port, hi_mask, 0x1f);
		break;
	default:
		printk(KERN_INFO "sx: Invalid wordsize: %u\n",
			(unsigned int)CFLAG & CSIZE);
		break;
	}

	sx_write_channel_byte(port, hi_prtcl,
			(I_IXON(port->gs.port.tty) ? SP_TXEN : 0) |
			(I_IXOFF(port->gs.port.tty) ? SP_RXEN : 0) |
			(I_IXANY(port->gs.port.tty) ? SP_TANY : 0) | SP_DCEN);

	sx_write_channel_byte(port, hi_break,
			(I_IGNBRK(port->gs.port.tty) ? BR_IGN : 0 |
			I_BRKINT(port->gs.port.tty) ? BR_INT : 0));

	sx_write_channel_byte(port, hi_txon, START_CHAR(port->gs.port.tty));
	sx_write_channel_byte(port, hi_rxon, START_CHAR(port->gs.port.tty));
	sx_write_channel_byte(port, hi_txoff, STOP_CHAR(port->gs.port.tty));
	sx_write_channel_byte(port, hi_rxoff, STOP_CHAR(port->gs.port.tty));

	sx_reconfigure_port(port);

	/* Tell line discipline whether we will do input cooking */
	if (I_OTHER(port->gs.port.tty)) {
		clear_bit(TTY_HW_COOK_IN, &port->gs.port.tty->flags);
	} else {
		set_bit(TTY_HW_COOK_IN, &port->gs.port.tty->flags);
	}
	sx_dprintk(SX_DEBUG_TERMIOS, "iflags: %x(%d) ",
			(unsigned int)port->gs.port.tty->termios->c_iflag,
			I_OTHER(port->gs.port.tty));

/* Tell line discipline whether we will do output cooking.
 * If OPOST is set and no other output flags are set then we can do output
 * processing.  Even if only *one* other flag in the O_OTHER group is set
 * we do cooking in software.
 */
	if (O_OPOST(port->gs.port.tty) && !O_OTHER(port->gs.port.tty)) {
		set_bit(TTY_HW_COOK_OUT, &port->gs.port.tty->flags);
	} else {
		clear_bit(TTY_HW_COOK_OUT, &port->gs.port.tty->flags);
	}
	sx_dprintk(SX_DEBUG_TERMIOS, "oflags: %x(%d)\n",
			(unsigned int)port->gs.port.tty->termios->c_oflag,
			O_OTHER(port->gs.port.tty));
	/* port->c_dcd = sx_get_CD (port); */
	func_exit();
	return 0;
}

/* ********************************************************************** *
 *                   the interrupt related routines                       *
 * ********************************************************************** */

/* Note:
   Other drivers use the macro "MIN" to calculate how much to copy.
   This has the disadvantage that it will evaluate parts twice. That's
   expensive when it's IO (and the compiler cannot optimize those away!).
   Moreover, I'm not sure that you're race-free. 

   I assign a value, and then only allow the value to decrease. This
   is always safe. This makes the code a few lines longer, and you
   know I'm dead against that, but I think it is required in this
   case.  */

static void sx_transmit_chars(struct sx_port *port)
{
	int c;
	int tx_ip;
	int txroom;

	func_enter2();
	sx_dprintk(SX_DEBUG_TRANSMIT, "Port %p: transmit %d chars\n",
			port, port->gs.xmit_cnt);

	if (test_and_set_bit(SX_PORT_TRANSMIT_LOCK, &port->locks)) {
		return;
	}

	while (1) {
		c = port->gs.xmit_cnt;

		sx_dprintk(SX_DEBUG_TRANSMIT, "Copying %d ", c);
		tx_ip = sx_read_channel_byte(port, hi_txipos);

		/* Took me 5 minutes to deduce this formula. 
		   Luckily it is literally in the manual in section 6.5.4.3.5 */
		txroom = (sx_read_channel_byte(port, hi_txopos) - tx_ip - 1) &
				0xff;

		/* Don't copy more bytes than there is room for in the buffer */
		if (c > txroom)
			c = txroom;
		sx_dprintk(SX_DEBUG_TRANSMIT, " %d(%d) ", c, txroom);

		/* Don't copy past the end of the hardware transmit buffer */
		if (c > 0x100 - tx_ip)
			c = 0x100 - tx_ip;

		sx_dprintk(SX_DEBUG_TRANSMIT, " %d(%d) ", c, 0x100 - tx_ip);

		/* Don't copy pas the end of the source buffer */
		if (c > SERIAL_XMIT_SIZE - port->gs.xmit_tail)
			c = SERIAL_XMIT_SIZE - port->gs.xmit_tail;

		sx_dprintk(SX_DEBUG_TRANSMIT, " %d(%ld) \n",
				c, SERIAL_XMIT_SIZE - port->gs.xmit_tail);

		/* If for one reason or another, we can't copy more data, we're
		   done! */
		if (c == 0)
			break;

		memcpy_toio(port->board->base + CHAN_OFFSET(port, hi_txbuf) +
			tx_ip, port->gs.xmit_buf + port->gs.xmit_tail, c);

		/* Update the pointer in the card */
		sx_write_channel_byte(port, hi_txipos, (tx_ip + c) & 0xff);

		/* Update the kernel buffer end */
		port->gs.xmit_tail = (port->gs.xmit_tail + c) &
				(SERIAL_XMIT_SIZE - 1);

		/* This one last. (this is essential)
		   It would allow others to start putting more data into the
		   buffer! */
		port->gs.xmit_cnt -= c;
	}

	if (port->gs.xmit_cnt == 0) {
		sx_disable_tx_interrupts(port);
	}

	if ((port->gs.xmit_cnt <= port->gs.wakeup_chars) && port->gs.port.tty) {
		tty_wakeup(port->gs.port.tty);
		sx_dprintk(SX_DEBUG_TRANSMIT, "Waking up.... ldisc (%d)....\n",
				port->gs.wakeup_chars);
	}

	clear_bit(SX_PORT_TRANSMIT_LOCK, &port->locks);
	func_exit();
}

/* Note the symmetry between receiving chars and transmitting them!
   Note: The kernel should have implemented both a receive buffer and
   a transmit buffer. */

/* Inlined: Called only once. Remove the inline when you add another call */
static inline void sx_receive_chars(struct sx_port *port)
{
	int c;
	int rx_op;
	struct tty_struct *tty;
	int copied = 0;
	unsigned char *rp;

	func_enter2();
	tty = port->gs.port.tty;
	while (1) {
		rx_op = sx_read_channel_byte(port, hi_rxopos);
		c = (sx_read_channel_byte(port, hi_rxipos) - rx_op) & 0xff;

		sx_dprintk(SX_DEBUG_RECEIVE, "rxop=%d, c = %d.\n", rx_op, c);

		/* Don't copy past the end of the hardware receive buffer */
		if (rx_op + c > 0x100)
			c = 0x100 - rx_op;

		sx_dprintk(SX_DEBUG_RECEIVE, "c = %d.\n", c);

		/* Don't copy more bytes than there is room for in the buffer */

		c = tty_prepare_flip_string(tty, &rp, c);

		sx_dprintk(SX_DEBUG_RECEIVE, "c = %d.\n", c);

		/* If for one reason or another, we can't copy more data, we're done! */
		if (c == 0)
			break;

		sx_dprintk(SX_DEBUG_RECEIVE, "Copying over %d chars. First is "
				"%d at %lx\n", c, read_sx_byte(port->board,
					CHAN_OFFSET(port, hi_rxbuf) + rx_op),
				CHAN_OFFSET(port, hi_rxbuf));
		memcpy_fromio(rp, port->board->base +
				CHAN_OFFSET(port, hi_rxbuf) + rx_op, c);

		/* This one last. ( Not essential.)
		   It allows the card to start putting more data into the
		   buffer!
		   Update the pointer in the card */
		sx_write_channel_byte(port, hi_rxopos, (rx_op + c) & 0xff);

		copied += c;
	}
	if (copied) {
		struct timeval tv;

		do_gettimeofday(&tv);
		sx_dprintk(SX_DEBUG_RECEIVE, "pushing flipq port %d (%3d "
				"chars): %d.%06d  (%d/%d)\n", port->line,
				copied, (int)(tv.tv_sec % 60), (int)tv.tv_usec,
				tty->raw, tty->real_raw);

		/* Tell the rest of the system the news. Great news. New
		   characters! */
		tty_flip_buffer_push(tty);
		/*    tty_schedule_flip (tty); */
	}

	func_exit();
}

/* Inlined: it is called only once. Remove the inline if you add another 
   call */
static inline void sx_check_modem_signals(struct sx_port *port)
{
	int hi_state;
	int c_dcd;

	hi_state = sx_read_channel_byte(port, hi_state);
	sx_dprintk(SX_DEBUG_MODEMSIGNALS, "Checking modem signals (%d/%d)\n",
			port->c_dcd, tty_port_carrier_raised(&port->gs.port));

	if (hi_state & ST_BREAK) {
		hi_state &= ~ST_BREAK;
		sx_dprintk(SX_DEBUG_MODEMSIGNALS, "got a break.\n");
		sx_write_channel_byte(port, hi_state, hi_state);
		gs_got_break(&port->gs);
	}
	if (hi_state & ST_DCD) {
		hi_state &= ~ST_DCD;
		sx_dprintk(SX_DEBUG_MODEMSIGNALS, "got a DCD change.\n");
		sx_write_channel_byte(port, hi_state, hi_state);
		c_dcd = tty_port_carrier_raised(&port->gs.port);
		sx_dprintk(SX_DEBUG_MODEMSIGNALS, "DCD is now %d\n", c_dcd);
		if (c_dcd != port->c_dcd) {
			port->c_dcd = c_dcd;
			if (tty_port_carrier_raised(&port->gs.port)) {
				/* DCD went UP */
				if ((sx_read_channel_byte(port, hi_hstat) !=
						HS_IDLE_CLOSED) &&
						!(port->gs.port.tty->termios->
							c_cflag & CLOCAL)) {
					/* Are we blocking in open? */
					sx_dprintk(SX_DEBUG_MODEMSIGNALS, "DCD "
						"active, unblocking open\n");
					wake_up_interruptible(&port->gs.port.
							open_wait);
				} else {
					sx_dprintk(SX_DEBUG_MODEMSIGNALS, "DCD "
						"raised. Ignoring.\n");
				}
			} else {
				/* DCD went down! */
				if (!(port->gs.port.tty->termios->c_cflag & CLOCAL)){
					sx_dprintk(SX_DEBUG_MODEMSIGNALS, "DCD "
						"dropped. hanging up....\n");
					tty_hangup(port->gs.port.tty);
				} else {
					sx_dprintk(SX_DEBUG_MODEMSIGNALS, "DCD "
						"dropped. ignoring.\n");
				}
			}
		} else {
			sx_dprintk(SX_DEBUG_MODEMSIGNALS, "Hmmm. card told us "
				"DCD changed, but it didn't.\n");
		}
	}
}

/* This is what an interrupt routine should look like. 
 * Small, elegant, clear.
 */

static irqreturn_t sx_interrupt(int irq, void *ptr)
{
	struct sx_board *board = ptr;
	struct sx_port *port;
	int i;

	func_enter();
	sx_dprintk(SX_DEBUG_FLOW, "sx: enter sx_interrupt (%d/%d)\n", irq,
			board->irq);

	/* AAargh! The order in which to do these things is essential and
	   not trivial. 

	   - Rate limit goes before "recursive". Otherwise a series of
	   recursive calls will hang the machine in the interrupt routine.

	   - hardware twiddling goes before "recursive". Otherwise when we
	   poll the card, and a recursive interrupt happens, we won't
	   ack the card, so it might keep on interrupting us. (especially
	   level sensitive interrupt systems like PCI).

	   - Rate limit goes before hardware twiddling. Otherwise we won't
	   catch a card that has gone bonkers.

	   - The "initialized" test goes after the hardware twiddling. Otherwise
	   the card will stick us in the interrupt routine again.

	   - The initialized test goes before recursive. 
	 */

#ifdef IRQ_RATE_LIMIT
	/* Aaargh! I'm ashamed. This costs more lines-of-code than the
	   actual interrupt routine!. (Well, used to when I wrote that
	   comment) */
	{
		static int lastjif;
		static int nintr = 0;

		if (lastjif == jiffies) {
			if (++nintr > IRQ_RATE_LIMIT) {
				free_irq(board->irq, board);
				printk(KERN_ERR "sx: Too many interrupts. "
						"Turning off interrupt %d.\n",
						board->irq);
			}
		} else {
			lastjif = jiffies;
			nintr = 0;
		}
	}
#endif

	if (board->irq == irq) {
		/* Tell the card we've noticed the interrupt. */

		sx_write_board_word(board, cc_int_pending, 0);
		if (IS_SX_BOARD(board)) {
			write_sx_byte(board, SX_RESET_IRQ, 1);
		} else if (IS_EISA_BOARD(board)) {
			inb(board->eisa_base + 0xc03);
			write_sx_word(board, 8, 0);
		} else {
			write_sx_byte(board, SI2_ISA_INTCLEAR,
					SI2_ISA_INTCLEAR_CLEAR);
			write_sx_byte(board, SI2_ISA_INTCLEAR,
					SI2_ISA_INTCLEAR_SET);
		}
	}

	if (!sx_initialized)
		return IRQ_HANDLED;
	if (!(board->flags & SX_BOARD_INITIALIZED))
		return IRQ_HANDLED;

	if (test_and_set_bit(SX_BOARD_INTR_LOCK, &board->locks)) {
		printk(KERN_ERR "Recursive interrupt! (%d)\n", board->irq);
		return IRQ_HANDLED;
	}

	for (i = 0; i < board->nports; i++) {
		port = &board->ports[i];
		if (port->gs.port.flags & GS_ACTIVE) {
			if (sx_read_channel_byte(port, hi_state)) {
				sx_dprintk(SX_DEBUG_INTERRUPTS, "Port %d: "
						"modem signal change?... \n",i);
				sx_check_modem_signals(port);
			}
			if (port->gs.xmit_cnt) {
				sx_transmit_chars(port);
			}
			if (!(port->gs.port.flags & SX_RX_THROTTLE)) {
				sx_receive_chars(port);
			}
		}
	}

	clear_bit(SX_BOARD_INTR_LOCK, &board->locks);

	sx_dprintk(SX_DEBUG_FLOW, "sx: exit sx_interrupt (%d/%d)\n", irq,
			board->irq);
	func_exit();
	return IRQ_HANDLED;
}

static void sx_pollfunc(unsigned long data)
{
	struct sx_board *board = (struct sx_board *)data;

	func_enter();

	sx_interrupt(0, board);

	mod_timer(&board->timer, jiffies + sx_poll);
	func_exit();
}

/* ********************************************************************** *
 *                Here are the routines that actually                     *
 *              interface with the generic_serial driver                  *
 * ********************************************************************** */

/* Ehhm. I don't know how to fiddle with interrupts on the SX card. --REW */
/* Hmm. Ok I figured it out. You don't.  */

static void sx_disable_tx_interrupts(void *ptr)
{
	struct sx_port *port = ptr;
	func_enter2();

	port->gs.port.flags &= ~GS_TX_INTEN;

	func_exit();
}

static void sx_enable_tx_interrupts(void *ptr)
{
	struct sx_port *port = ptr;
	int data_in_buffer;
	func_enter2();

	/* First transmit the characters that we're supposed to */
	sx_transmit_chars(port);

	/* The sx card will never interrupt us if we don't fill the buffer
	   past 25%. So we keep considering interrupts off if that's the case. */
	data_in_buffer = (sx_read_channel_byte(port, hi_txipos) -
			  sx_read_channel_byte(port, hi_txopos)) & 0xff;

	/* XXX Must be "HIGH_WATER" for SI card according to doc. */
	if (data_in_buffer < LOW_WATER)
		port->gs.port.flags &= ~GS_TX_INTEN;

	func_exit();
}

static void sx_disable_rx_interrupts(void *ptr)
{
	/*  struct sx_port *port = ptr; */
	func_enter();

	func_exit();
}

static void sx_enable_rx_interrupts(void *ptr)
{
	/*  struct sx_port *port = ptr; */
	func_enter();

	func_exit();
}

/* Jeez. Isn't this simple? */
static int sx_carrier_raised(struct tty_port *port)
{
	struct sx_port *sp = container_of(port, struct sx_port, gs.port);
	return ((sx_read_channel_byte(sp, hi_ip) & IP_DCD) != 0);
}

/* Jeez. Isn't this simple? */
static int sx_chars_in_buffer(void *ptr)
{
	struct sx_port *port = ptr;
	func_enter2();

	func_exit();
	return ((sx_read_channel_byte(port, hi_txipos) -
		 sx_read_channel_byte(port, hi_txopos)) & 0xff);
}

static void sx_shutdown_port(void *ptr)
{
	struct sx_port *port = ptr;

	func_enter();

	port->gs.port.flags &= ~GS_ACTIVE;
	if (port->gs.port.tty && (port->gs.port.tty->termios->c_cflag & HUPCL)) {
		sx_setsignals(port, 0, 0);
		sx_reconfigure_port(port);
	}

	func_exit();
}

/* ********************************************************************** *
 *                Here are the routines that actually                     *
 *               interface with the rest of the system                    *
 * ********************************************************************** */

static int sx_open(struct tty_struct *tty, struct file *filp)
{
	struct sx_port *port;
	int retval, line;
	unsigned long flags;

	func_enter();

	if (!sx_initialized) {
		return -EIO;
	}

	line = tty->index;
	sx_dprintk(SX_DEBUG_OPEN, "%d: opening line %d. tty=%p ctty=%p, "
			"np=%d)\n", task_pid_nr(current), line, tty,
			current->signal->tty, sx_nports);

	if ((line < 0) || (line >= SX_NPORTS) || (line >= sx_nports))
		return -ENODEV;

	port = &sx_ports[line];
	port->c_dcd = 0; /* Make sure that the first interrupt doesn't detect a
			    1 -> 0 transition. */

	sx_dprintk(SX_DEBUG_OPEN, "port = %p c_dcd = %d\n", port, port->c_dcd);

	spin_lock_irqsave(&port->gs.driver_lock, flags);

	tty->driver_data = port;
	port->gs.port.tty = tty;
	port->gs.port.count++;
	spin_unlock_irqrestore(&port->gs.driver_lock, flags);

	sx_dprintk(SX_DEBUG_OPEN, "starting port\n");

	/*
	 * Start up serial port
	 */
	retval = gs_init_port(&port->gs);
	sx_dprintk(SX_DEBUG_OPEN, "done gs_init\n");
	if (retval) {
		port->gs.port.count--;
		return retval;
	}

	port->gs.port.flags |= GS_ACTIVE;
	if (port->gs.port.count <= 1)
		sx_setsignals(port, 1, 1);

#if 0
	if (sx_debug & SX_DEBUG_OPEN)
		my_hd(port, sizeof(*port));
#else
	if (sx_debug & SX_DEBUG_OPEN)
		my_hd_io(port->board->base + port->ch_base, sizeof(*port));
#endif

	if (port->gs.port.count <= 1) {
		if (sx_send_command(port, HS_LOPEN, -1, HS_IDLE_OPEN) != 1) {
			printk(KERN_ERR "sx: Card didn't respond to LOPEN "
					"command.\n");
			spin_lock_irqsave(&port->gs.driver_lock, flags);
			port->gs.port.count--;
			spin_unlock_irqrestore(&port->gs.driver_lock, flags);
			return -EIO;
		}
	}

	retval = gs_block_til_ready(port, filp);
	sx_dprintk(SX_DEBUG_OPEN, "Block til ready returned %d. Count=%d\n",
			retval, port->gs.port.count);

	if (retval) {
/*
 * Don't lower gs.port.count here because sx_close() will be called later
 */

		return retval;
	}
	/* tty->low_latency = 1; */

	port->c_dcd = sx_carrier_raised(&port->gs.port);
	sx_dprintk(SX_DEBUG_OPEN, "at open: cd=%d\n", port->c_dcd);

	func_exit();
	return 0;

}

static void sx_close(void *ptr)
{
	struct sx_port *port = ptr;
	/* Give the port 5 seconds to close down. */
	int to = 5 * HZ;

	func_enter();

	sx_setsignals(port, 0, 0);
	sx_reconfigure_port(port);
	sx_send_command(port, HS_CLOSE, 0, 0);

	while (to-- && (sx_read_channel_byte(port, hi_hstat) != HS_IDLE_CLOSED))
		if (msleep_interruptible(10))
			break;
	if (sx_read_channel_byte(port, hi_hstat) != HS_IDLE_CLOSED) {
		if (sx_send_command(port, HS_FORCE_CLOSED, -1, HS_IDLE_CLOSED)
				!= 1) {
			printk(KERN_ERR "sx: sent the force_close command, but "
					"card didn't react\n");
		} else
			sx_dprintk(SX_DEBUG_CLOSE, "sent the force_close "
					"command.\n");
	}

	sx_dprintk(SX_DEBUG_CLOSE, "waited %d jiffies for close. count=%d\n",
			5 * HZ - to - 1, port->gs.port.count);

	if (port->gs.port.count) {
		sx_dprintk(SX_DEBUG_CLOSE, "WARNING port count:%d\n",
				port->gs.port.count);
		/*printk("%s SETTING port count to zero: %p count: %d\n",
				__func__, port, port->gs.port.count);
		port->gs.port.count = 0;*/
	}

	func_exit();
}

/* This is relatively thorough. But then again it is only 20 lines. */
#define MARCHUP		for (i = min; i < max; i++)
#define MARCHDOWN	for (i = max - 1; i >= min; i--)
#define W0		write_sx_byte(board, i, 0x55)
#define W1		write_sx_byte(board, i, 0xaa)
#define R0		if (read_sx_byte(board, i) != 0x55) return 1
#define R1		if (read_sx_byte(board, i) != 0xaa) return 1

/* This memtest takes a human-noticable time. You normally only do it
   once a boot, so I guess that it is worth it. */
static int do_memtest(struct sx_board *board, int min, int max)
{
	int i;

	/* This is a marchb. Theoretically, marchb catches much more than
	   simpler tests. In practise, the longer test just catches more
	   intermittent errors. -- REW
	   (For the theory behind memory testing see: 
	   Testing Semiconductor Memories by A.J. van de Goor.) */
	MARCHUP {
		W0;
	}
	MARCHUP {
		R0;
		W1;
		R1;
		W0;
		R0;
		W1;
	}
	MARCHUP {
		R1;
		W0;
		W1;
	}
	MARCHDOWN {
		R1;
		W0;
		W1;
		W0;
	}
	MARCHDOWN {
		R0;
		W1;
		W0;
	}

	return 0;
}

#undef MARCHUP
#undef MARCHDOWN
#undef W0
#undef W1
#undef R0
#undef R1

#define MARCHUP		for (i = min; i < max; i += 2)
#define MARCHDOWN	for (i = max - 1; i >= min; i -= 2)
#define W0		write_sx_word(board, i, 0x55aa)
#define W1		write_sx_word(board, i, 0xaa55)
#define R0		if (read_sx_word(board, i) != 0x55aa) return 1
#define R1		if (read_sx_word(board, i) != 0xaa55) return 1

#if 0
/* This memtest takes a human-noticable time. You normally only do it
   once a boot, so I guess that it is worth it. */
static int do_memtest_w(struct sx_board *board, int min, int max)
{
	int i;

	MARCHUP {
		W0;
	}
	MARCHUP {
		R0;
		W1;
		R1;
		W0;
		R0;
		W1;
	}
	MARCHUP {
		R1;
		W0;
		W1;
	}
	MARCHDOWN {
		R1;
		W0;
		W1;
		W0;
	}
	MARCHDOWN {
		R0;
		W1;
		W0;
	}

	return 0;
}
#endif

static long sx_fw_ioctl(struct file *filp, unsigned int cmd,
							unsigned long arg)
{
	long rc = 0;
	int __user *descr = (int __user *)arg;
	int i;
	static struct sx_board *board = NULL;
	int nbytes, offset;
	unsigned long data;
	char *tmp;

	func_enter();

	if (!capable(CAP_SYS_RAWIO))
		return -EPERM;

	lock_kernel();

	sx_dprintk(SX_DEBUG_FIRMWARE, "IOCTL %x: %lx\n", cmd, arg);

	if (!board)
		board = &boards[0];
	if (board->flags & SX_BOARD_PRESENT) {
		sx_dprintk(SX_DEBUG_FIRMWARE, "Board present! (%x)\n",
				board->flags);
	} else {
		sx_dprintk(SX_DEBUG_FIRMWARE, "Board not present! (%x) all:",
				board->flags);
		for (i = 0; i < SX_NBOARDS; i++)
			sx_dprintk(SX_DEBUG_FIRMWARE, "<%x> ", boards[i].flags);
		sx_dprintk(SX_DEBUG_FIRMWARE, "\n");
		rc = -EIO;
		goto out;
	}

	switch (cmd) {
	case SXIO_SET_BOARD:
		sx_dprintk(SX_DEBUG_FIRMWARE, "set board to %ld\n", arg);
		rc = -EIO;
		if (arg >= SX_NBOARDS)
			break;
		sx_dprintk(SX_DEBUG_FIRMWARE, "not out of range\n");
		if (!(boards[arg].flags & SX_BOARD_PRESENT))
			break;
		sx_dprintk(SX_DEBUG_FIRMWARE, ".. and present!\n");
		board = &boards[arg];
		rc = 0;
		/* FIXME: And this does ... nothing?? */
		break;
	case SXIO_GET_TYPE:
		rc = -ENOENT;	/* If we manage to miss one, return error. */
		if (IS_SX_BOARD(board))
			rc = SX_TYPE_SX;
		if (IS_CF_BOARD(board))
			rc = SX_TYPE_CF;
		if (IS_SI_BOARD(board))
			rc = SX_TYPE_SI;
		if (IS_SI1_BOARD(board))
			rc = SX_TYPE_SI;
		if (IS_EISA_BOARD(board))
			rc = SX_TYPE_SI;
		sx_dprintk(SX_DEBUG_FIRMWARE, "returning type= %ld\n", rc);
		break;
	case SXIO_DO_RAMTEST:
<<<<<<< HEAD
		if (sx_initialized)	/* Already initialized: better not ramtest the board.  */
			rc = -EPERM;
			break;
=======
		if (sx_initialized) {	/* Already initialized: better not ramtest the board.  */
			rc = -EPERM;
			break;
		}
>>>>>>> 770824bd
		if (IS_SX_BOARD(board)) {
			rc = do_memtest(board, 0, 0x7000);
			if (!rc)
				rc = do_memtest(board, 0, 0x7000);
			/*if (!rc) rc = do_memtest_w (board, 0, 0x7000); */
		} else {
			rc = do_memtest(board, 0, 0x7ff8);
			/* if (!rc) rc = do_memtest_w (board, 0, 0x7ff8); */
		}
		sx_dprintk(SX_DEBUG_FIRMWARE,
				"returning memtest result= %ld\n", rc);
		break;
	case SXIO_DOWNLOAD:
		if (sx_initialized) {/* Already initialized */
			rc = -EEXIST;
			break;
		}
		if (!sx_reset(board)) {
			rc = -EIO;
			break;
		}
		sx_dprintk(SX_DEBUG_INIT, "reset the board...\n");

		tmp = kmalloc(SX_CHUNK_SIZE, GFP_USER);
		if (!tmp) {
			rc = -ENOMEM;
			break;
		}
		/* FIXME: check returns */
		get_user(nbytes, descr++);
		get_user(offset, descr++);
		get_user(data, descr++);
		while (nbytes && data) {
			for (i = 0; i < nbytes; i += SX_CHUNK_SIZE) {
				if (copy_from_user(tmp, (char __user *)data + i,
						(i + SX_CHUNK_SIZE > nbytes) ?
						nbytes - i : SX_CHUNK_SIZE)) {
					kfree(tmp);
					rc = -EFAULT;
					goto out;
				}
				memcpy_toio(board->base2 + offset + i, tmp,
						(i + SX_CHUNK_SIZE > nbytes) ?
						nbytes - i : SX_CHUNK_SIZE);
			}

			get_user(nbytes, descr++);
			get_user(offset, descr++);
			get_user(data, descr++);
		}
		kfree(tmp);
		sx_nports += sx_init_board(board);
		rc = sx_nports;
		break;
	case SXIO_INIT:
		if (sx_initialized) {	/* Already initialized */
			rc = -EEXIST;
			break;
		}
		/* This is not allowed until all boards are initialized... */
		for (i = 0; i < SX_NBOARDS; i++) {
			if ((boards[i].flags & SX_BOARD_PRESENT) &&
				!(boards[i].flags & SX_BOARD_INITIALIZED)) {
				rc = -EIO;
				break;
			}
		}
		for (i = 0; i < SX_NBOARDS; i++)
			if (!(boards[i].flags & SX_BOARD_PRESENT))
				break;

		sx_dprintk(SX_DEBUG_FIRMWARE, "initing portstructs, %d boards, "
				"%d channels, first board: %d ports\n",
				i, sx_nports, boards[0].nports);
		rc = sx_init_portstructs(i, sx_nports);
		sx_init_drivers();
		if (rc >= 0)
			sx_initialized++;
		break;
	case SXIO_SETDEBUG:
		sx_debug = arg;
		break;
	case SXIO_GETDEBUG:
		rc = sx_debug;
		break;
	case SXIO_GETGSDEBUG:
	case SXIO_SETGSDEBUG:
		rc = -EINVAL;
		break;
	case SXIO_GETNPORTS:
		rc = sx_nports;
		break;
	default:
		rc = -ENOTTY;
		break;
	}
out:
	unlock_kernel();
	func_exit();
	return rc;
}

static int sx_break(struct tty_struct *tty, int flag)
{
	struct sx_port *port = tty->driver_data;
	int rv;

	func_enter();
	lock_kernel();

	if (flag)
		rv = sx_send_command(port, HS_START, -1, HS_IDLE_BREAK);
	else
		rv = sx_send_command(port, HS_STOP, -1, HS_IDLE_OPEN);
	if (rv != 1)
		printk(KERN_ERR "sx: couldn't send break (%x).\n",
			read_sx_byte(port->board, CHAN_OFFSET(port, hi_hstat)));
	unlock_kernel();
	func_exit();
	return 0;
}

static int sx_tiocmget(struct tty_struct *tty, struct file *file)
{
	struct sx_port *port = tty->driver_data;
	return sx_getsignals(port);
}

static int sx_tiocmset(struct tty_struct *tty, struct file *file,
		unsigned int set, unsigned int clear)
{
	struct sx_port *port = tty->driver_data;
	int rts = -1, dtr = -1;

	if (set & TIOCM_RTS)
		rts = 1;
	if (set & TIOCM_DTR)
		dtr = 1;
	if (clear & TIOCM_RTS)
		rts = 0;
	if (clear & TIOCM_DTR)
		dtr = 0;

	sx_setsignals(port, dtr, rts);
	sx_reconfigure_port(port);
	return 0;
}

static int sx_ioctl(struct tty_struct *tty, struct file *filp,
		unsigned int cmd, unsigned long arg)
{
	int rc;
	struct sx_port *port = tty->driver_data;
	void __user *argp = (void __user *)arg;

	/* func_enter2(); */

	rc = 0;
	lock_kernel();
	switch (cmd) {
	case TIOCGSERIAL:
		rc = gs_getserial(&port->gs, argp);
		break;
	case TIOCSSERIAL:
		rc = gs_setserial(&port->gs, argp);
		break;
	default:
		rc = -ENOIOCTLCMD;
		break;
	}
	unlock_kernel();

	/* func_exit(); */
	return rc;
}

/* The throttle/unthrottle scheme for the Specialix card is different
 * from other drivers and deserves some explanation. 
 * The Specialix hardware takes care of XON/XOFF
 * and CTS/RTS flow control itself.  This means that all we have to
 * do when signalled by the upper tty layer to throttle/unthrottle is
 * to make a note of it here.  When we come to read characters from the
 * rx buffers on the card (sx_receive_chars()) we look to see if the
 * upper layer can accept more (as noted here in sx_rx_throt[]). 
 * If it can't we simply don't remove chars from the cards buffer. 
 * When the tty layer can accept chars, we again note that here and when
 * sx_receive_chars() is called it will remove them from the cards buffer.
 * The card will notice that a ports buffer has drained below some low
 * water mark and will unflow control the line itself, using whatever
 * flow control scheme is in use for that port. -- Simon Allen
 */

static void sx_throttle(struct tty_struct *tty)
{
	struct sx_port *port = tty->driver_data;

	func_enter2();
	/* If the port is using any type of input flow
	 * control then throttle the port.
	 */
	if ((tty->termios->c_cflag & CRTSCTS) || (I_IXOFF(tty))) {
		port->gs.port.flags |= SX_RX_THROTTLE;
	}
	func_exit();
}

static void sx_unthrottle(struct tty_struct *tty)
{
	struct sx_port *port = tty->driver_data;

	func_enter2();
	/* Always unthrottle even if flow control is not enabled on
	 * this port in case we disabled flow control while the port
	 * was throttled
	 */
	port->gs.port.flags &= ~SX_RX_THROTTLE;
	func_exit();
	return;
}

/* ********************************************************************** *
 *                    Here are the initialization routines.               *
 * ********************************************************************** */

static int sx_init_board(struct sx_board *board)
{
	int addr;
	int chans;
	int type;

	func_enter();

	/* This is preceded by downloading the download code. */

	board->flags |= SX_BOARD_INITIALIZED;

	if (read_sx_byte(board, 0))
		/* CF boards may need this. */
		write_sx_byte(board, 0, 0);

	/* This resets the processor again, to make sure it didn't do any
	   foolish things while we were downloading the image */
	if (!sx_reset(board))
		return 0;

	sx_start_board(board);
	udelay(10);
	if (!sx_busy_wait_neq(board, 0, 0xff, 0)) {
		printk(KERN_ERR "sx: Ooops. Board won't initialize.\n");
		return 0;
	}

	/* Ok. So now the processor on the card is running. It gathered
	   some info for us... */
	sx_dprintk(SX_DEBUG_INIT, "The sxcard structure:\n");
	if (sx_debug & SX_DEBUG_INIT)
		my_hd_io(board->base, 0x10);
	sx_dprintk(SX_DEBUG_INIT, "the first sx_module structure:\n");
	if (sx_debug & SX_DEBUG_INIT)
		my_hd_io(board->base + 0x80, 0x30);

	sx_dprintk(SX_DEBUG_INIT, "init_status: %x, %dk memory, firmware "
			"V%x.%02x,\n",
			read_sx_byte(board, 0), read_sx_byte(board, 1),
			read_sx_byte(board, 5), read_sx_byte(board, 4));

	if (read_sx_byte(board, 0) == 0xff) {
		printk(KERN_INFO "sx: No modules found. Sorry.\n");
		board->nports = 0;
		return 0;
	}

	chans = 0;

	if (IS_SX_BOARD(board)) {
		sx_write_board_word(board, cc_int_count, sx_maxints);
	} else {
		if (sx_maxints)
			sx_write_board_word(board, cc_int_count,
					SI_PROCESSOR_CLOCK / 8 / sx_maxints);
	}

	/* grab the first module type... */
	/* board->ta_type = mod_compat_type (read_sx_byte (board, 0x80 + 0x08)); */
	board->ta_type = mod_compat_type(sx_read_module_byte(board, 0x80,
				mc_chip));

	/* XXX byteorder */
	for (addr = 0x80; addr != 0; addr = read_sx_word(board, addr) & 0x7fff){
		type = sx_read_module_byte(board, addr, mc_chip);
		sx_dprintk(SX_DEBUG_INIT, "Module at %x: %d channels\n",
				addr, read_sx_byte(board, addr + 2));

		chans += sx_read_module_byte(board, addr, mc_type);

		sx_dprintk(SX_DEBUG_INIT, "module is an %s, which has %s/%s "
				"panels\n",
				mod_type_s(type),
				pan_type_s(sx_read_module_byte(board, addr,
						mc_mods) & 0xf),
				pan_type_s(sx_read_module_byte(board, addr,
						mc_mods) >> 4));

		sx_dprintk(SX_DEBUG_INIT, "CD1400 versions: %x/%x, ASIC "
			"version: %x\n",
			sx_read_module_byte(board, addr, mc_rev1),
			sx_read_module_byte(board, addr, mc_rev2),
			sx_read_module_byte(board, addr, mc_mtaasic_rev));

		/* The following combinations are illegal: It should theoretically
		   work, but timing problems make the bus HANG. */

		if (mod_compat_type(type) != board->ta_type) {
			printk(KERN_ERR "sx: This is an invalid "
				"configuration.\nDon't mix TA/MTA/SXDC on the "
				"same hostadapter.\n");
			chans = 0;
			break;
		}
		if ((IS_EISA_BOARD(board) ||
				IS_SI_BOARD(board)) &&
				(mod_compat_type(type) == 4)) {
			printk(KERN_ERR	"sx: This is an invalid "
				"configuration.\nDon't use SXDCs on an SI/XIO "
				"adapter.\n");
			chans = 0;
			break;
		}
#if 0				/* Problem fixed: firmware 3.05 */
		if (IS_SX_BOARD(board) && (type == TA8)) {
			/* There are some issues with the firmware and the DCD/RTS
			   lines. It might work if you tie them together or something.
			   It might also work if you get a newer sx_firmware.   Therefore
			   this is just a warning. */
			printk(KERN_WARNING
			       "sx: The SX host doesn't work too well "
			       "with the TA8 adapters.\nSpecialix is working on it.\n");
		}
#endif
	}

	if (chans) {
		if (board->irq > 0) {
			/* fixed irq, probably PCI */
			if (sx_irqmask & (1 << board->irq)) {	/* may we use this irq? */
				if (request_irq(board->irq, sx_interrupt,
						IRQF_SHARED | IRQF_DISABLED,
						"sx", board)) {
					printk(KERN_ERR "sx: Cannot allocate "
						"irq %d.\n", board->irq);
					board->irq = 0;
				}
			} else
				board->irq = 0;
		} else if (board->irq < 0 && sx_irqmask) {
			/* auto-allocate irq */
			int irqnr;
			int irqmask = sx_irqmask & (IS_SX_BOARD(board) ?
					SX_ISA_IRQ_MASK : SI2_ISA_IRQ_MASK);
			for (irqnr = 15; irqnr > 0; irqnr--)
				if (irqmask & (1 << irqnr))
					if (!request_irq(irqnr, sx_interrupt,
						IRQF_SHARED | IRQF_DISABLED,
						"sx", board))
						break;
			if (!irqnr)
				printk(KERN_ERR "sx: Cannot allocate IRQ.\n");
			board->irq = irqnr;
		} else
			board->irq = 0;

		if (board->irq) {
			/* Found a valid interrupt, start up interrupts! */
			sx_dprintk(SX_DEBUG_INIT, "Using irq %d.\n",
					board->irq);
			sx_start_interrupts(board);
			board->poll = sx_slowpoll;
			board->flags |= SX_IRQ_ALLOCATED;
		} else {
			/* no irq: setup board for polled operation */
			board->poll = sx_poll;
			sx_dprintk(SX_DEBUG_INIT, "Using poll-interval %d.\n",
					board->poll);
		}

		/* The timer should be initialized anyway: That way we can
		   safely del_timer it when the module is unloaded. */
		setup_timer(&board->timer, sx_pollfunc, (unsigned long)board);

		if (board->poll)
			mod_timer(&board->timer, jiffies + board->poll);
	} else {
		board->irq = 0;
	}

	board->nports = chans;
	sx_dprintk(SX_DEBUG_INIT, "returning %d ports.", board->nports);

	func_exit();
	return chans;
}

static void __devinit printheader(void)
{
	static int header_printed;

	if (!header_printed) {
		printk(KERN_INFO "Specialix SX driver "
			"(C) 1998/1999 R.E.Wolff@BitWizard.nl\n");
		printk(KERN_INFO "sx: version " __stringify(SX_VERSION) "\n");
		header_printed = 1;
	}
}

static int __devinit probe_sx(struct sx_board *board)
{
	struct vpd_prom vpdp;
	char *p;
	int i;

	func_enter();

	if (!IS_CF_BOARD(board)) {
		sx_dprintk(SX_DEBUG_PROBE, "Going to verify vpd prom at %p.\n",
				board->base + SX_VPD_ROM);

		if (sx_debug & SX_DEBUG_PROBE)
			my_hd_io(board->base + SX_VPD_ROM, 0x40);

		p = (char *)&vpdp;
		for (i = 0; i < sizeof(struct vpd_prom); i++)
			*p++ = read_sx_byte(board, SX_VPD_ROM + i * 2);

		if (sx_debug & SX_DEBUG_PROBE)
			my_hd(&vpdp, 0x20);

		sx_dprintk(SX_DEBUG_PROBE, "checking identifier...\n");

		if (strncmp(vpdp.identifier, SX_VPD_IDENT_STRING, 16) != 0) {
			sx_dprintk(SX_DEBUG_PROBE, "Got non-SX identifier: "
					"'%s'\n", vpdp.identifier);
			return 0;
		}
	}

	printheader();

	if (!IS_CF_BOARD(board)) {
		printk(KERN_DEBUG "sx: Found an SX board at %lx\n",
			board->hw_base);
		printk(KERN_DEBUG "sx: hw_rev: %d, assembly level: %d, "
				"uniq ID:%08x, ",
				vpdp.hwrev, vpdp.hwass, vpdp.uniqid);
		printk("Manufactured: %d/%d\n", 1970 + vpdp.myear, vpdp.mweek);

		if ((((vpdp.uniqid >> 24) & SX_UNIQUEID_MASK) !=
				SX_PCI_UNIQUEID1) && (((vpdp.uniqid >> 24) &
				SX_UNIQUEID_MASK) != SX_ISA_UNIQUEID1)) {
			/* This might be a bit harsh. This was the primary
			   reason the SX/ISA card didn't work at first... */
			printk(KERN_ERR "sx: Hmm. Not an SX/PCI or SX/ISA "
					"card. Sorry: giving up.\n");
			return (0);
		}

		if (((vpdp.uniqid >> 24) & SX_UNIQUEID_MASK) ==
				SX_ISA_UNIQUEID1) {
			if (((unsigned long)board->hw_base) & 0x8000) {
				printk(KERN_WARNING "sx: Warning: There may be "
					"hardware problems with the card at "
					"%lx.\n", board->hw_base);
				printk(KERN_WARNING "sx: Read sx.txt for more "
						"info.\n");
			}
		}
	}

	board->nports = -1;

	/* This resets the processor, and keeps it off the bus. */
	if (!sx_reset(board))
		return 0;
	sx_dprintk(SX_DEBUG_INIT, "reset the board...\n");

	func_exit();
	return 1;
}

#if defined(CONFIG_ISA) || defined(CONFIG_EISA)

/* Specialix probes for this card at 32k increments from 640k to 16M.
   I consider machines with less than 16M unlikely nowadays, so I'm
   not probing above 1Mb. Also, 0xa0000, 0xb0000, are taken by the VGA
   card. 0xe0000 and 0xf0000 are taken by the BIOS. That only leaves 
   0xc0000, 0xc8000, 0xd0000 and 0xd8000 . */

static int __devinit probe_si(struct sx_board *board)
{
	int i;

	func_enter();
	sx_dprintk(SX_DEBUG_PROBE, "Going to verify SI signature hw %lx at "
		"%p.\n", board->hw_base, board->base + SI2_ISA_ID_BASE);

	if (sx_debug & SX_DEBUG_PROBE)
		my_hd_io(board->base + SI2_ISA_ID_BASE, 0x8);

	if (!IS_EISA_BOARD(board)) {
		if (IS_SI1_BOARD(board)) {
			for (i = 0; i < 8; i++) {
				write_sx_byte(board, SI2_ISA_ID_BASE + 7 - i,i);
			}
		}
		for (i = 0; i < 8; i++) {
			if ((read_sx_byte(board, SI2_ISA_ID_BASE + 7 - i) & 7)
					!= i) {
				func_exit();
				return 0;
			}
		}
	}

	/* Now we're pretty much convinced that there is an SI board here, 
	   but to prevent trouble, we'd better double check that we don't
	   have an SI1 board when we're probing for an SI2 board.... */

	write_sx_byte(board, SI2_ISA_ID_BASE, 0x10);
	if (IS_SI1_BOARD(board)) {
		/* This should be an SI1 board, which has this
		   location writable... */
		if (read_sx_byte(board, SI2_ISA_ID_BASE) != 0x10) {
			func_exit();
			return 0;
		}
	} else {
		/* This should be an SI2 board, which has the bottom
		   3 bits non-writable... */
		if (read_sx_byte(board, SI2_ISA_ID_BASE) == 0x10) {
			func_exit();
			return 0;
		}
	}

	/* Now we're pretty much convinced that there is an SI board here, 
	   but to prevent trouble, we'd better double check that we don't
	   have an SI1 board when we're probing for an SI2 board.... */

	write_sx_byte(board, SI2_ISA_ID_BASE, 0x10);
	if (IS_SI1_BOARD(board)) {
		/* This should be an SI1 board, which has this
		   location writable... */
		if (read_sx_byte(board, SI2_ISA_ID_BASE) != 0x10) {
			func_exit();
			return 0;
		}
	} else {
		/* This should be an SI2 board, which has the bottom
		   3 bits non-writable... */
		if (read_sx_byte(board, SI2_ISA_ID_BASE) == 0x10) {
			func_exit();
			return 0;
		}
	}

	printheader();

	printk(KERN_DEBUG "sx: Found an SI board at %lx\n", board->hw_base);
	/* Compared to the SX boards, it is a complete guess as to what
	   this card is up to... */

	board->nports = -1;

	/* This resets the processor, and keeps it off the bus. */
	if (!sx_reset(board))
		return 0;
	sx_dprintk(SX_DEBUG_INIT, "reset the board...\n");

	func_exit();
	return 1;
}
#endif

static const struct tty_operations sx_ops = {
	.break_ctl = sx_break,
	.open = sx_open,
	.close = gs_close,
	.write = gs_write,
	.put_char = gs_put_char,
	.flush_chars = gs_flush_chars,
	.write_room = gs_write_room,
	.chars_in_buffer = gs_chars_in_buffer,
	.flush_buffer = gs_flush_buffer,
	.ioctl = sx_ioctl,
	.throttle = sx_throttle,
	.unthrottle = sx_unthrottle,
	.set_termios = gs_set_termios,
	.stop = gs_stop,
	.start = gs_start,
	.hangup = gs_hangup,
	.tiocmget = sx_tiocmget,
	.tiocmset = sx_tiocmset,
};

static const struct tty_port_operations sx_port_ops = {
	.carrier_raised = sx_carrier_raised,
};

static int sx_init_drivers(void)
{
	int error;

	func_enter();

	sx_driver = alloc_tty_driver(sx_nports);
	if (!sx_driver)
		return 1;
	sx_driver->owner = THIS_MODULE;
	sx_driver->driver_name = "specialix_sx";
	sx_driver->name = "ttyX";
	sx_driver->major = SX_NORMAL_MAJOR;
	sx_driver->type = TTY_DRIVER_TYPE_SERIAL;
	sx_driver->subtype = SERIAL_TYPE_NORMAL;
	sx_driver->init_termios = tty_std_termios;
	sx_driver->init_termios.c_cflag = B9600 | CS8 | CREAD | HUPCL | CLOCAL;
	sx_driver->init_termios.c_ispeed = 9600;
	sx_driver->init_termios.c_ospeed = 9600;
	sx_driver->flags = TTY_DRIVER_REAL_RAW;
	tty_set_operations(sx_driver, &sx_ops);

	if ((error = tty_register_driver(sx_driver))) {
		put_tty_driver(sx_driver);
		printk(KERN_ERR "sx: Couldn't register sx driver, error = %d\n",
			error);
		return 1;
	}
	func_exit();
	return 0;
}

static int sx_init_portstructs(int nboards, int nports)
{
	struct sx_board *board;
	struct sx_port *port;
	int i, j;
	int addr, chans;
	int portno;

	func_enter();

	/* Many drivers statically allocate the maximum number of ports
	   There is no reason not to allocate them dynamically.
	   Is there? -- REW */
	sx_ports = kcalloc(nports, sizeof(struct sx_port), GFP_KERNEL);
	if (!sx_ports)
		return -ENOMEM;

	port = sx_ports;
	for (i = 0; i < nboards; i++) {
		board = &boards[i];
		board->ports = port;
		for (j = 0; j < boards[i].nports; j++) {
			sx_dprintk(SX_DEBUG_INIT, "initing port %d\n", j);
			tty_port_init(&port->gs.port);
			port->gs.port.ops = &sx_port_ops;
			port->gs.magic = SX_MAGIC;
			port->gs.close_delay = HZ / 2;
			port->gs.closing_wait = 30 * HZ;
			port->board = board;
			port->gs.rd = &sx_real_driver;
#ifdef NEW_WRITE_LOCKING
			port->gs.port_write_mutex = MUTEX;
#endif
			spin_lock_init(&port->gs.driver_lock);
			/*
			 * Initializing wait queue
			 */
			port++;
		}
	}

	port = sx_ports;
	portno = 0;
	for (i = 0; i < nboards; i++) {
		board = &boards[i];
		board->port_base = portno;
		/* Possibly the configuration was rejected. */
		sx_dprintk(SX_DEBUG_PROBE, "Board has %d channels\n",
				board->nports);
		if (board->nports <= 0)
			continue;
		/* XXX byteorder ?? */
		for (addr = 0x80; addr != 0;
				addr = read_sx_word(board, addr) & 0x7fff) {
			chans = sx_read_module_byte(board, addr, mc_type);
			sx_dprintk(SX_DEBUG_PROBE, "Module at %x: %d "
					"channels\n", addr, chans);
			sx_dprintk(SX_DEBUG_PROBE, "Port at");
			for (j = 0; j < chans; j++) {
				/* The "sx-way" is the way it SHOULD be done.
				   That way in the future, the firmware may for
				   example pack the structures a bit more
				   efficient. Neil tells me it isn't going to
				   happen anytime soon though. */
				if (IS_SX_BOARD(board))
					port->ch_base = sx_read_module_word(
							board, addr + j * 2,
							mc_chan_pointer);
				else
					port->ch_base = addr + 0x100 + 0x300 *j;

				sx_dprintk(SX_DEBUG_PROBE, " %x",
						port->ch_base);
				port->line = portno++;
				port++;
			}
			sx_dprintk(SX_DEBUG_PROBE, "\n");
		}
		/* This has to be done earlier. */
		/* board->flags |= SX_BOARD_INITIALIZED; */
	}

	func_exit();
	return 0;
}

static unsigned int sx_find_free_board(void)
{
	unsigned int i;

	for (i = 0; i < SX_NBOARDS; i++)
		if (!(boards[i].flags & SX_BOARD_PRESENT))
			break;

	return i;
}

static void __exit sx_release_drivers(void)
{
	func_enter();
	tty_unregister_driver(sx_driver);
	put_tty_driver(sx_driver);
	func_exit();
}

static void __devexit sx_remove_card(struct sx_board *board,
		struct pci_dev *pdev)
{
	if (board->flags & SX_BOARD_INITIALIZED) {
		/* The board should stop messing with us. (actually I mean the
		   interrupt) */
		sx_reset(board);
		if ((board->irq) && (board->flags & SX_IRQ_ALLOCATED))
			free_irq(board->irq, board);

		/* It is safe/allowed to del_timer a non-active timer */
		del_timer(&board->timer);
		if (pdev) {
#ifdef CONFIG_PCI
			iounmap(board->base2);
			pci_release_region(pdev, IS_CF_BOARD(board) ? 3 : 2);
#endif
		} else {
			iounmap(board->base);
			release_region(board->hw_base, board->hw_len);
		}

		board->flags &= ~(SX_BOARD_INITIALIZED | SX_BOARD_PRESENT);
	}
}

#ifdef CONFIG_EISA

static int __devinit sx_eisa_probe(struct device *dev)
{
	struct eisa_device *edev = to_eisa_device(dev);
	struct sx_board *board;
	unsigned long eisa_slot = edev->base_addr;
	unsigned int i;
	int retval = -EIO;

	mutex_lock(&sx_boards_lock);
	i = sx_find_free_board();
	if (i == SX_NBOARDS) {
		mutex_unlock(&sx_boards_lock);
		goto err;
	}
	board = &boards[i];
	board->flags |= SX_BOARD_PRESENT;
	mutex_unlock(&sx_boards_lock);

	dev_info(dev, "XIO : Signature found in EISA slot %lu, "
		 "Product %d Rev %d (REPORT THIS TO LKLM)\n",
		 eisa_slot >> 12,
		 inb(eisa_slot + EISA_VENDOR_ID_OFFSET + 2),
		 inb(eisa_slot + EISA_VENDOR_ID_OFFSET + 3));

	board->eisa_base = eisa_slot;
	board->flags &= ~SX_BOARD_TYPE;
	board->flags |= SI_EISA_BOARD;

	board->hw_base = ((inb(eisa_slot + 0xc01) << 8) +
			  inb(eisa_slot + 0xc00)) << 16;
	board->hw_len = SI2_EISA_WINDOW_LEN;
	if (!request_region(board->hw_base, board->hw_len, "sx")) {
		dev_err(dev, "can't request region\n");
		goto err_flag;
	}
	board->base2 =
	board->base = ioremap_nocache(board->hw_base, SI2_EISA_WINDOW_LEN);
	if (!board->base) {
		dev_err(dev, "can't remap memory\n");
		goto err_reg;
	}

	sx_dprintk(SX_DEBUG_PROBE, "IO hw_base address: %lx\n", board->hw_base);
	sx_dprintk(SX_DEBUG_PROBE, "base: %p\n", board->base);
	board->irq = inb(eisa_slot + 0xc02) >> 4;
	sx_dprintk(SX_DEBUG_PROBE, "IRQ: %d\n", board->irq);

	if (!probe_si(board))
		goto err_unmap;

	dev_set_drvdata(dev, board);

	return 0;
err_unmap:
	iounmap(board->base);
err_reg:
	release_region(board->hw_base, board->hw_len);
err_flag:
	board->flags &= ~SX_BOARD_PRESENT;
err:
	return retval;
}

static int __devexit sx_eisa_remove(struct device *dev)
{
	struct sx_board *board = dev_get_drvdata(dev);

	sx_remove_card(board, NULL);

	return 0;
}

static struct eisa_device_id sx_eisa_tbl[] = {
	{ "SLX" },
	{ "" }
};

MODULE_DEVICE_TABLE(eisa, sx_eisa_tbl);

static struct eisa_driver sx_eisadriver = {
	.id_table = sx_eisa_tbl,
	.driver = {
		.name = "sx",
		.probe = sx_eisa_probe,
		.remove = __devexit_p(sx_eisa_remove),
	}
};

#endif

#ifdef CONFIG_PCI
 /******************************************************** 
 * Setting bit 17 in the CNTRL register of the PLX 9050  * 
 * chip forces a retry on writes while a read is pending.*
 * This is to prevent the card locking up on Intel Xeon  *
 * multiprocessor systems with the NX chipset.    -- NV  *
 ********************************************************/

/* Newer cards are produced with this bit set from the configuration
   EEprom.  As the bit is read/write for the CPU, we can fix it here,
   if we detect that it isn't set correctly. -- REW */

static void __devinit fix_sx_pci(struct pci_dev *pdev, struct sx_board *board)
{
	unsigned int hwbase;
	void __iomem *rebase;
	unsigned int t;

#define CNTRL_REG_OFFSET	0x50
#define CNTRL_REG_GOODVALUE	0x18260000

	pci_read_config_dword(pdev, PCI_BASE_ADDRESS_0, &hwbase);
	hwbase &= PCI_BASE_ADDRESS_MEM_MASK;
	rebase = ioremap_nocache(hwbase, 0x80);
	t = readl(rebase + CNTRL_REG_OFFSET);
	if (t != CNTRL_REG_GOODVALUE) {
		printk(KERN_DEBUG "sx: performing cntrl reg fix: %08x -> "
			"%08x\n", t, CNTRL_REG_GOODVALUE);
		writel(CNTRL_REG_GOODVALUE, rebase + CNTRL_REG_OFFSET);
	}
	iounmap(rebase);
}
#endif

static int __devinit sx_pci_probe(struct pci_dev *pdev,
				  const struct pci_device_id *ent)
{
#ifdef CONFIG_PCI
	struct sx_board *board;
	unsigned int i, reg;
	int retval = -EIO;

	mutex_lock(&sx_boards_lock);
	i = sx_find_free_board();
	if (i == SX_NBOARDS) {
		mutex_unlock(&sx_boards_lock);
		goto err;
	}
	board = &boards[i];
	board->flags |= SX_BOARD_PRESENT;
	mutex_unlock(&sx_boards_lock);

	retval = pci_enable_device(pdev);
	if (retval)
		goto err_flag;

	board->flags &= ~SX_BOARD_TYPE;
	board->flags |= (pdev->subsystem_vendor == 0x200) ? SX_PCI_BOARD :
		SX_CFPCI_BOARD;

	/* CF boards use base address 3.... */
	reg = IS_CF_BOARD(board) ? 3 : 2;
	retval = pci_request_region(pdev, reg, "sx");
	if (retval) {
		dev_err(&pdev->dev, "can't request region\n");
		goto err_flag;
	}
	board->hw_base = pci_resource_start(pdev, reg);
	board->base2 =
	board->base = ioremap_nocache(board->hw_base, WINDOW_LEN(board));
	if (!board->base) {
		dev_err(&pdev->dev, "ioremap failed\n");
		goto err_reg;
	}

	/* Most of the stuff on the CF board is offset by 0x18000 ....  */
	if (IS_CF_BOARD(board))
		board->base += 0x18000;

	board->irq = pdev->irq;

	dev_info(&pdev->dev, "Got a specialix card: %p(%d) %x.\n", board->base,
		 board->irq, board->flags);

	if (!probe_sx(board)) {
		retval = -EIO;
		goto err_unmap;
	}

	fix_sx_pci(pdev, board);

	pci_set_drvdata(pdev, board);

	return 0;
err_unmap:
	iounmap(board->base2);
err_reg:
	pci_release_region(pdev, reg);
err_flag:
	board->flags &= ~SX_BOARD_PRESENT;
err:
	return retval;
#else
	return -ENODEV;
#endif
}

static void __devexit sx_pci_remove(struct pci_dev *pdev)
{
	struct sx_board *board = pci_get_drvdata(pdev);

	sx_remove_card(board, pdev);
}

/* Specialix has a whole bunch of cards with 0x2000 as the device ID. They say
   its because the standard requires it. So check for SUBVENDOR_ID. */
static struct pci_device_id sx_pci_tbl[] = {
	{ PCI_VENDOR_ID_SPECIALIX, PCI_DEVICE_ID_SPECIALIX_SX_XIO_IO8,
		.subvendor = PCI_ANY_ID, .subdevice = 0x0200 },
	{ PCI_VENDOR_ID_SPECIALIX, PCI_DEVICE_ID_SPECIALIX_SX_XIO_IO8,
		.subvendor = PCI_ANY_ID, .subdevice = 0x0300 },
	{ 0 }
};

MODULE_DEVICE_TABLE(pci, sx_pci_tbl);

static struct pci_driver sx_pcidriver = {
	.name = "sx",
	.id_table = sx_pci_tbl,
	.probe = sx_pci_probe,
	.remove = __devexit_p(sx_pci_remove)
};

static int __init sx_init(void)
{
#ifdef CONFIG_EISA
	int retval1;
#endif
#ifdef CONFIG_ISA
	struct sx_board *board;
	unsigned int i;
#endif
	unsigned int found = 0;
	int retval;

	func_enter();
	sx_dprintk(SX_DEBUG_INIT, "Initing sx module... (sx_debug=%d)\n",
			sx_debug);
	if (abs((long)(&sx_debug) - sx_debug) < 0x10000) {
		printk(KERN_WARNING "sx: sx_debug is an address, instead of a "
				"value. Assuming -1.\n(%p)\n", &sx_debug);
		sx_debug = -1;
	}

	if (misc_register(&sx_fw_device) < 0) {
		printk(KERN_ERR "SX: Unable to register firmware loader "
				"driver.\n");
		return -EIO;
	}
#ifdef CONFIG_ISA
	for (i = 0; i < NR_SX_ADDRS; i++) {
		board = &boards[found];
		board->hw_base = sx_probe_addrs[i];
		board->hw_len = SX_WINDOW_LEN;
		if (!request_region(board->hw_base, board->hw_len, "sx"))
			continue;
		board->base2 =
		board->base = ioremap_nocache(board->hw_base, board->hw_len);
		if (!board->base)
			goto err_sx_reg;
		board->flags &= ~SX_BOARD_TYPE;
		board->flags |= SX_ISA_BOARD;
		board->irq = sx_irqmask ? -1 : 0;

		if (probe_sx(board)) {
			board->flags |= SX_BOARD_PRESENT;
			found++;
		} else {
			iounmap(board->base);
err_sx_reg:
			release_region(board->hw_base, board->hw_len);
		}
	}

	for (i = 0; i < NR_SI_ADDRS; i++) {
		board = &boards[found];
		board->hw_base = si_probe_addrs[i];
		board->hw_len = SI2_ISA_WINDOW_LEN;
		if (!request_region(board->hw_base, board->hw_len, "sx"))
			continue;
		board->base2 =
		board->base = ioremap_nocache(board->hw_base, board->hw_len);
		if (!board->base)
			goto err_si_reg;
		board->flags &= ~SX_BOARD_TYPE;
		board->flags |= SI_ISA_BOARD;
		board->irq = sx_irqmask ? -1 : 0;

		if (probe_si(board)) {
			board->flags |= SX_BOARD_PRESENT;
			found++;
		} else {
			iounmap(board->base);
err_si_reg:
			release_region(board->hw_base, board->hw_len);
		}
	}
	for (i = 0; i < NR_SI1_ADDRS; i++) {
		board = &boards[found];
		board->hw_base = si1_probe_addrs[i];
		board->hw_len = SI1_ISA_WINDOW_LEN;
		if (!request_region(board->hw_base, board->hw_len, "sx"))
			continue;
		board->base2 =
		board->base = ioremap_nocache(board->hw_base, board->hw_len);
		if (!board->base)
			goto err_si1_reg;
		board->flags &= ~SX_BOARD_TYPE;
		board->flags |= SI1_ISA_BOARD;
		board->irq = sx_irqmask ? -1 : 0;

		if (probe_si(board)) {
			board->flags |= SX_BOARD_PRESENT;
			found++;
		} else {
			iounmap(board->base);
err_si1_reg:
			release_region(board->hw_base, board->hw_len);
		}
	}
#endif
#ifdef CONFIG_EISA
	retval1 = eisa_driver_register(&sx_eisadriver);
#endif
	retval = pci_register_driver(&sx_pcidriver);

	if (found) {
		printk(KERN_INFO "sx: total of %d boards detected.\n", found);
		retval = 0;
	} else if (retval) {
#ifdef CONFIG_EISA
		retval = retval1;
		if (retval1)
#endif
			misc_deregister(&sx_fw_device);
	}

	func_exit();
	return retval;
}

static void __exit sx_exit(void)
{
	int i;

	func_enter();
#ifdef CONFIG_EISA
	eisa_driver_unregister(&sx_eisadriver);
#endif
	pci_unregister_driver(&sx_pcidriver);

	for (i = 0; i < SX_NBOARDS; i++)
		sx_remove_card(&boards[i], NULL);

	if (misc_deregister(&sx_fw_device) < 0) {
		printk(KERN_INFO "sx: couldn't deregister firmware loader "
				"device\n");
	}
	sx_dprintk(SX_DEBUG_CLEANUP, "Cleaning up drivers (%d)\n",
			sx_initialized);
	if (sx_initialized)
		sx_release_drivers();

	kfree(sx_ports);
	func_exit();
}

module_init(sx_init);
module_exit(sx_exit);<|MERGE_RESOLUTION|>--- conflicted
+++ resolved
@@ -1746,16 +1746,10 @@
 		sx_dprintk(SX_DEBUG_FIRMWARE, "returning type= %ld\n", rc);
 		break;
 	case SXIO_DO_RAMTEST:
-<<<<<<< HEAD
-		if (sx_initialized)	/* Already initialized: better not ramtest the board.  */
-			rc = -EPERM;
-			break;
-=======
 		if (sx_initialized) {	/* Already initialized: better not ramtest the board.  */
 			rc = -EPERM;
 			break;
 		}
->>>>>>> 770824bd
 		if (IS_SX_BOARD(board)) {
 			rc = do_memtest(board, 0, 0x7000);
 			if (!rc)
