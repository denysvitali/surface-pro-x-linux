#include <linux/types.h>
#include <linux/errno.h>
#include <linux/kmod.h>
#include <linux/sched.h>
#include <linux/interrupt.h>
#include <linux/tty.h>
#include <linux/tty_driver.h>
#include <linux/file.h>
#include <linux/mm.h>
#include <linux/string.h>
#include <linux/slab.h>
#include <linux/poll.h>
#include <linux/proc_fs.h>
#include <linux/init.h>
#include <linux/module.h>
#include <linux/device.h>
#include <linux/wait.h>
#include <linux/bitops.h>
#include <linux/seq_file.h>
#include <linux/uaccess.h>
<<<<<<< HEAD
=======
#include <asm/system.h>

#include <linux/kbd_kern.h>
#include <linux/vt_kern.h>
#include <linux/selection.h>

#include <linux/kmod.h>
#include <linux/nsproxy.h>
#include <linux/ratelimit.h>
>>>>>>> caca6a03

/*
 *	This guards the refcounted line discipline lists. The lock
 *	must be taken with irqs off because there are hangup path
 *	callers who will do ldisc lookups and cannot sleep.
 */

static DEFINE_SPINLOCK(tty_ldisc_lock);
static DECLARE_WAIT_QUEUE_HEAD(tty_ldisc_wait);
static DECLARE_WAIT_QUEUE_HEAD(tty_ldisc_idle);
/* Line disc dispatch table */
static struct tty_ldisc_ops *tty_ldiscs[NR_LDISCS];

static inline struct tty_ldisc *get_ldisc(struct tty_ldisc *ld)
{
	if (ld)
		atomic_inc(&ld->users);
	return ld;
}

static void put_ldisc(struct tty_ldisc *ld)
{
	unsigned long flags;

	if (WARN_ON_ONCE(!ld))
		return;

	/*
	 * If this is the last user, free the ldisc, and
	 * release the ldisc ops.
	 *
	 * We really want an "atomic_dec_and_lock_irqsave()",
	 * but we don't have it, so this does it by hand.
	 */
	local_irq_save(flags);
	if (atomic_dec_and_lock(&ld->users, &tty_ldisc_lock)) {
		struct tty_ldisc_ops *ldo = ld->ops;

		ldo->refcount--;
		module_put(ldo->owner);
		spin_unlock_irqrestore(&tty_ldisc_lock, flags);

		kfree(ld);
		return;
	}
	local_irq_restore(flags);
	wake_up(&tty_ldisc_idle);
}

/**
 *	tty_register_ldisc	-	install a line discipline
 *	@disc: ldisc number
 *	@new_ldisc: pointer to the ldisc object
 *
 *	Installs a new line discipline into the kernel. The discipline
 *	is set up as unreferenced and then made available to the kernel
 *	from this point onwards.
 *
 *	Locking:
 *		takes tty_ldisc_lock to guard against ldisc races
 */

int tty_register_ldisc(int disc, struct tty_ldisc_ops *new_ldisc)
{
	unsigned long flags;
	int ret = 0;

	if (disc < N_TTY || disc >= NR_LDISCS)
		return -EINVAL;

	spin_lock_irqsave(&tty_ldisc_lock, flags);
	tty_ldiscs[disc] = new_ldisc;
	new_ldisc->num = disc;
	new_ldisc->refcount = 0;
	spin_unlock_irqrestore(&tty_ldisc_lock, flags);

	return ret;
}
EXPORT_SYMBOL(tty_register_ldisc);

/**
 *	tty_unregister_ldisc	-	unload a line discipline
 *	@disc: ldisc number
 *	@new_ldisc: pointer to the ldisc object
 *
 *	Remove a line discipline from the kernel providing it is not
 *	currently in use.
 *
 *	Locking:
 *		takes tty_ldisc_lock to guard against ldisc races
 */

int tty_unregister_ldisc(int disc)
{
	unsigned long flags;
	int ret = 0;

	if (disc < N_TTY || disc >= NR_LDISCS)
		return -EINVAL;

	spin_lock_irqsave(&tty_ldisc_lock, flags);
	if (tty_ldiscs[disc]->refcount)
		ret = -EBUSY;
	else
		tty_ldiscs[disc] = NULL;
	spin_unlock_irqrestore(&tty_ldisc_lock, flags);

	return ret;
}
EXPORT_SYMBOL(tty_unregister_ldisc);

static struct tty_ldisc_ops *get_ldops(int disc)
{
	unsigned long flags;
	struct tty_ldisc_ops *ldops, *ret;

	spin_lock_irqsave(&tty_ldisc_lock, flags);
	ret = ERR_PTR(-EINVAL);
	ldops = tty_ldiscs[disc];
	if (ldops) {
		ret = ERR_PTR(-EAGAIN);
		if (try_module_get(ldops->owner)) {
			ldops->refcount++;
			ret = ldops;
		}
	}
	spin_unlock_irqrestore(&tty_ldisc_lock, flags);
	return ret;
}

static void put_ldops(struct tty_ldisc_ops *ldops)
{
	unsigned long flags;

	spin_lock_irqsave(&tty_ldisc_lock, flags);
	ldops->refcount--;
	module_put(ldops->owner);
	spin_unlock_irqrestore(&tty_ldisc_lock, flags);
}

/**
 *	tty_ldisc_get		-	take a reference to an ldisc
 *	@disc: ldisc number
 *
 *	Takes a reference to a line discipline. Deals with refcounts and
 *	module locking counts. Returns NULL if the discipline is not available.
 *	Returns a pointer to the discipline and bumps the ref count if it is
 *	available
 *
 *	Locking:
 *		takes tty_ldisc_lock to guard against ldisc races
 */

static struct tty_ldisc *tty_ldisc_get(int disc)
{
	struct tty_ldisc *ld;
	struct tty_ldisc_ops *ldops;

	if (disc < N_TTY || disc >= NR_LDISCS)
		return ERR_PTR(-EINVAL);

	/*
	 * Get the ldisc ops - we may need to request them to be loaded
	 * dynamically and try again.
	 */
	ldops = get_ldops(disc);
	if (IS_ERR(ldops)) {
		request_module("tty-ldisc-%d", disc);
		ldops = get_ldops(disc);
		if (IS_ERR(ldops))
			return ERR_CAST(ldops);
	}

	ld = kmalloc(sizeof(struct tty_ldisc), GFP_KERNEL);
	if (ld == NULL) {
		put_ldops(ldops);
		return ERR_PTR(-ENOMEM);
	}

	ld->ops = ldops;
	atomic_set(&ld->users, 1);
	return ld;
}

static void *tty_ldiscs_seq_start(struct seq_file *m, loff_t *pos)
{
	return (*pos < NR_LDISCS) ? pos : NULL;
}

static void *tty_ldiscs_seq_next(struct seq_file *m, void *v, loff_t *pos)
{
	(*pos)++;
	return (*pos < NR_LDISCS) ? pos : NULL;
}

static void tty_ldiscs_seq_stop(struct seq_file *m, void *v)
{
}

static int tty_ldiscs_seq_show(struct seq_file *m, void *v)
{
	int i = *(loff_t *)v;
	struct tty_ldisc_ops *ldops;

	ldops = get_ldops(i);
	if (IS_ERR(ldops))
		return 0;
	seq_printf(m, "%-10s %2d\n", ldops->name ? ldops->name : "???", i);
	put_ldops(ldops);
	return 0;
}

static const struct seq_operations tty_ldiscs_seq_ops = {
	.start	= tty_ldiscs_seq_start,
	.next	= tty_ldiscs_seq_next,
	.stop	= tty_ldiscs_seq_stop,
	.show	= tty_ldiscs_seq_show,
};

static int proc_tty_ldiscs_open(struct inode *inode, struct file *file)
{
	return seq_open(file, &tty_ldiscs_seq_ops);
}

const struct file_operations tty_ldiscs_proc_fops = {
	.owner		= THIS_MODULE,
	.open		= proc_tty_ldiscs_open,
	.read		= seq_read,
	.llseek		= seq_lseek,
	.release	= seq_release,
};

/**
 *	tty_ldisc_assign	-	set ldisc on a tty
 *	@tty: tty to assign
 *	@ld: line discipline
 *
 *	Install an instance of a line discipline into a tty structure. The
 *	ldisc must have a reference count above zero to ensure it remains.
 *	The tty instance refcount starts at zero.
 *
 *	Locking:
 *		Caller must hold references
 */

static void tty_ldisc_assign(struct tty_struct *tty, struct tty_ldisc *ld)
{
	tty->ldisc = ld;
}

/**
 *	tty_ldisc_try		-	internal helper
 *	@tty: the tty
 *
 *	Make a single attempt to grab and bump the refcount on
 *	the tty ldisc. Return 0 on failure or 1 on success. This is
 *	used to implement both the waiting and non waiting versions
 *	of tty_ldisc_ref
 *
 *	Locking: takes tty_ldisc_lock
 */

static struct tty_ldisc *tty_ldisc_try(struct tty_struct *tty)
{
	unsigned long flags;
	struct tty_ldisc *ld;

	spin_lock_irqsave(&tty_ldisc_lock, flags);
	ld = NULL;
	if (test_bit(TTY_LDISC, &tty->flags))
		ld = get_ldisc(tty->ldisc);
	spin_unlock_irqrestore(&tty_ldisc_lock, flags);
	return ld;
}

/**
 *	tty_ldisc_ref_wait	-	wait for the tty ldisc
 *	@tty: tty device
 *
 *	Dereference the line discipline for the terminal and take a
 *	reference to it. If the line discipline is in flux then
 *	wait patiently until it changes.
 *
 *	Note: Must not be called from an IRQ/timer context. The caller
 *	must also be careful not to hold other locks that will deadlock
 *	against a discipline change, such as an existing ldisc reference
 *	(which we check for)
 *
 *	Locking: call functions take tty_ldisc_lock
 */

struct tty_ldisc *tty_ldisc_ref_wait(struct tty_struct *tty)
{
	struct tty_ldisc *ld;

	/* wait_event is a macro */
	wait_event(tty_ldisc_wait, (ld = tty_ldisc_try(tty)) != NULL);
	return ld;
}
EXPORT_SYMBOL_GPL(tty_ldisc_ref_wait);

/**
 *	tty_ldisc_ref		-	get the tty ldisc
 *	@tty: tty device
 *
 *	Dereference the line discipline for the terminal and take a
 *	reference to it. If the line discipline is in flux then
 *	return NULL. Can be called from IRQ and timer functions.
 *
 *	Locking: called functions take tty_ldisc_lock
 */

struct tty_ldisc *tty_ldisc_ref(struct tty_struct *tty)
{
	return tty_ldisc_try(tty);
}
EXPORT_SYMBOL_GPL(tty_ldisc_ref);

/**
 *	tty_ldisc_deref		-	free a tty ldisc reference
 *	@ld: reference to free up
 *
 *	Undoes the effect of tty_ldisc_ref or tty_ldisc_ref_wait. May
 *	be called in IRQ context.
 *
 *	Locking: takes tty_ldisc_lock
 */

void tty_ldisc_deref(struct tty_ldisc *ld)
{
	put_ldisc(ld);
}
EXPORT_SYMBOL_GPL(tty_ldisc_deref);

static inline void tty_ldisc_put(struct tty_ldisc *ld)
{
	put_ldisc(ld);
}

/**
 *	tty_ldisc_enable	-	allow ldisc use
 *	@tty: terminal to activate ldisc on
 *
 *	Set the TTY_LDISC flag when the line discipline can be called
 *	again. Do necessary wakeups for existing sleepers. Clear the LDISC
 *	changing flag to indicate any ldisc change is now over.
 *
 *	Note: nobody should set the TTY_LDISC bit except via this function.
 *	Clearing directly is allowed.
 */

void tty_ldisc_enable(struct tty_struct *tty)
{
	set_bit(TTY_LDISC, &tty->flags);
	clear_bit(TTY_LDISC_CHANGING, &tty->flags);
	wake_up(&tty_ldisc_wait);
}

/**
 *	tty_ldisc_flush	-	flush line discipline queue
 *	@tty: tty
 *
 *	Flush the line discipline queue (if any) for this tty. If there
 *	is no line discipline active this is a no-op.
 */

void tty_ldisc_flush(struct tty_struct *tty)
{
	struct tty_ldisc *ld = tty_ldisc_ref(tty);
	if (ld) {
		if (ld->ops->flush_buffer)
			ld->ops->flush_buffer(tty);
		tty_ldisc_deref(ld);
	}
	tty_buffer_flush(tty);
}
EXPORT_SYMBOL_GPL(tty_ldisc_flush);

/**
 *	tty_set_termios_ldisc		-	set ldisc field
 *	@tty: tty structure
 *	@num: line discipline number
 *
 *	This is probably overkill for real world processors but
 *	they are not on hot paths so a little discipline won't do
 *	any harm.
 *
 *	Locking: takes termios_mutex
 */

static void tty_set_termios_ldisc(struct tty_struct *tty, int num)
{
	mutex_lock(&tty->termios_mutex);
	tty->termios->c_line = num;
	mutex_unlock(&tty->termios_mutex);
}

/**
 *	tty_ldisc_open		-	open a line discipline
 *	@tty: tty we are opening the ldisc on
 *	@ld: discipline to open
 *
 *	A helper opening method. Also a convenient debugging and check
 *	point.
 *
 *	Locking: always called with BTM already held.
 */

static int tty_ldisc_open(struct tty_struct *tty, struct tty_ldisc *ld)
{
	WARN_ON(test_and_set_bit(TTY_LDISC_OPEN, &tty->flags));
	if (ld->ops->open) {
		int ret;
                /* BTM here locks versus a hangup event */
		ret = ld->ops->open(tty);
		if (ret)
			clear_bit(TTY_LDISC_OPEN, &tty->flags);
		return ret;
	}
	return 0;
}

/**
 *	tty_ldisc_close		-	close a line discipline
 *	@tty: tty we are opening the ldisc on
 *	@ld: discipline to close
 *
 *	A helper close method. Also a convenient debugging and check
 *	point.
 */

static void tty_ldisc_close(struct tty_struct *tty, struct tty_ldisc *ld)
{
	WARN_ON(!test_bit(TTY_LDISC_OPEN, &tty->flags));
	clear_bit(TTY_LDISC_OPEN, &tty->flags);
	if (ld->ops->close)
		ld->ops->close(tty);
}

/**
 *	tty_ldisc_restore	-	helper for tty ldisc change
 *	@tty: tty to recover
 *	@old: previous ldisc
 *
 *	Restore the previous line discipline or N_TTY when a line discipline
 *	change fails due to an open error
 */

static void tty_ldisc_restore(struct tty_struct *tty, struct tty_ldisc *old)
{
	char buf[64];
	struct tty_ldisc *new_ldisc;
	int r;

	/* There is an outstanding reference here so this is safe */
	old = tty_ldisc_get(old->ops->num);
	WARN_ON(IS_ERR(old));
	tty_ldisc_assign(tty, old);
	tty_set_termios_ldisc(tty, old->ops->num);
	if (tty_ldisc_open(tty, old) < 0) {
		tty_ldisc_put(old);
		/* This driver is always present */
		new_ldisc = tty_ldisc_get(N_TTY);
		if (IS_ERR(new_ldisc))
			panic("n_tty: get");
		tty_ldisc_assign(tty, new_ldisc);
		tty_set_termios_ldisc(tty, N_TTY);
		r = tty_ldisc_open(tty, new_ldisc);
		if (r < 0)
			panic("Couldn't open N_TTY ldisc for "
			      "%s --- error %d.",
			      tty_name(tty, buf), r);
	}
}

/**
 *	tty_ldisc_halt		-	shut down the line discipline
 *	@tty: tty device
 *
 *	Shut down the line discipline and work queue for this tty device.
 *	The TTY_LDISC flag being cleared ensures no further references can
 *	be obtained while the delayed work queue halt ensures that no more
 *	data is fed to the ldisc.
 *
 *	You need to do a 'flush_scheduled_work()' (outside the ldisc_mutex)
 *	in order to make sure any currently executing ldisc work is also
 *	flushed.
 */

static int tty_ldisc_halt(struct tty_struct *tty)
{
	clear_bit(TTY_LDISC, &tty->flags);
	return cancel_work_sync(&tty->buf.work);
}

/**
 *	tty_ldisc_flush_works	-	flush all works of a tty
 *	@tty: tty device to flush works for
 *
 *	Sync flush all works belonging to @tty.
 */
static void tty_ldisc_flush_works(struct tty_struct *tty)
{
	flush_work_sync(&tty->hangup_work);
	flush_work_sync(&tty->SAK_work);
	flush_work_sync(&tty->buf.work);
}

/**
 *	tty_ldisc_wait_idle	-	wait for the ldisc to become idle
 *	@tty: tty to wait for
 *	@timeout: for how long to wait at most
 *
 *	Wait for the line discipline to become idle. The discipline must
 *	have been halted for this to guarantee it remains idle.
 */
static int tty_ldisc_wait_idle(struct tty_struct *tty, long timeout)
{
	long ret;
	ret = wait_event_timeout(tty_ldisc_idle,
<<<<<<< HEAD
			atomic_read(&tty->ldisc->users) == 1, 5 * HZ);
=======
			atomic_read(&tty->ldisc->users) == 1, timeout);
	if (ret < 0)
		return ret;
>>>>>>> caca6a03
	return ret > 0 ? 0 : -EBUSY;
}

/**
 *	tty_set_ldisc		-	set line discipline
 *	@tty: the terminal to set
 *	@ldisc: the line discipline
 *
 *	Set the discipline of a tty line. Must be called from a process
 *	context. The ldisc change logic has to protect itself against any
 *	overlapping ldisc change (including on the other end of pty pairs),
 *	the close of one side of a tty/pty pair, and eventually hangup.
 *
 *	Locking: takes tty_ldisc_lock, termios_mutex
 */

int tty_set_ldisc(struct tty_struct *tty, int ldisc)
{
	int retval;
	struct tty_ldisc *o_ldisc, *new_ldisc;
	int work, o_work = 0;
	struct tty_struct *o_tty;

	new_ldisc = tty_ldisc_get(ldisc);
	if (IS_ERR(new_ldisc))
		return PTR_ERR(new_ldisc);

	tty_lock();
	/*
	 *	We need to look at the tty locking here for pty/tty pairs
	 *	when both sides try to change in parallel.
	 */

	o_tty = tty->link;	/* o_tty is the pty side or NULL */


	/*
	 *	Check the no-op case
	 */

	if (tty->ldisc->ops->num == ldisc) {
		tty_unlock();
		tty_ldisc_put(new_ldisc);
		return 0;
	}

	tty_unlock();
	/*
	 *	Problem: What do we do if this blocks ?
	 *	We could deadlock here
	 */

	tty_wait_until_sent(tty, 0);

	tty_lock();
	mutex_lock(&tty->ldisc_mutex);

	/*
	 *	We could be midstream of another ldisc change which has
	 *	dropped the lock during processing. If so we need to wait.
	 */

	while (test_bit(TTY_LDISC_CHANGING, &tty->flags)) {
		mutex_unlock(&tty->ldisc_mutex);
		tty_unlock();
		wait_event(tty_ldisc_wait,
			test_bit(TTY_LDISC_CHANGING, &tty->flags) == 0);
		tty_lock();
		mutex_lock(&tty->ldisc_mutex);
	}

	set_bit(TTY_LDISC_CHANGING, &tty->flags);

	/*
	 *	No more input please, we are switching. The new ldisc
	 *	will update this value in the ldisc open function
	 */

	tty->receive_room = 0;

	o_ldisc = tty->ldisc;

	tty_unlock();
	/*
	 *	Make sure we don't change while someone holds a
	 *	reference to the line discipline. The TTY_LDISC bit
	 *	prevents anyone taking a reference once it is clear.
	 *	We need the lock to avoid racing reference takers.
	 *
	 *	We must clear the TTY_LDISC bit here to avoid a livelock
	 *	with a userspace app continually trying to use the tty in
	 *	parallel to the change and re-referencing the tty.
	 */

	work = tty_ldisc_halt(tty);
	if (o_tty)
		o_work = tty_ldisc_halt(o_tty);

	/*
	 * Wait for ->hangup_work and ->buf.work handlers to terminate.
	 * We must drop the mutex here in case a hangup is also in process.
	 */

	mutex_unlock(&tty->ldisc_mutex);

	tty_ldisc_flush_works(tty);

	retval = tty_ldisc_wait_idle(tty, 5 * HZ);

	tty_lock();
	mutex_lock(&tty->ldisc_mutex);

	/* handle wait idle failure locked */
	if (retval) {
		tty_ldisc_put(new_ldisc);
		goto enable;
	}

	if (test_bit(TTY_HUPPED, &tty->flags)) {
		/* We were raced by the hangup method. It will have stomped
		   the ldisc data and closed the ldisc down */
		clear_bit(TTY_LDISC_CHANGING, &tty->flags);
		mutex_unlock(&tty->ldisc_mutex);
		tty_ldisc_put(new_ldisc);
		tty_unlock();
		return -EIO;
	}

	/* Shutdown the current discipline. */
	tty_ldisc_close(tty, o_ldisc);

	/* Now set up the new line discipline. */
	tty_ldisc_assign(tty, new_ldisc);
	tty_set_termios_ldisc(tty, ldisc);

	retval = tty_ldisc_open(tty, new_ldisc);
	if (retval < 0) {
		/* Back to the old one or N_TTY if we can't */
		tty_ldisc_put(new_ldisc);
		tty_ldisc_restore(tty, o_ldisc);
	}

	/* At this point we hold a reference to the new ldisc and a
	   a reference to the old ldisc. If we ended up flipping back
	   to the existing ldisc we have two references to it */

	if (tty->ldisc->ops->num != o_ldisc->ops->num && tty->ops->set_ldisc)
		tty->ops->set_ldisc(tty);

	tty_ldisc_put(o_ldisc);

enable:
	/*
	 *	Allow ldisc referencing to occur again
	 */

	tty_ldisc_enable(tty);
	if (o_tty)
		tty_ldisc_enable(o_tty);

	/* Restart the work queue in case no characters kick it off. Safe if
	   already running */
	if (work)
		schedule_work(&tty->buf.work);
	if (o_work)
		schedule_work(&o_tty->buf.work);
	mutex_unlock(&tty->ldisc_mutex);
	tty_unlock();
	return retval;
}

/**
 *	tty_reset_termios	-	reset terminal state
 *	@tty: tty to reset
 *
 *	Restore a terminal to the driver default state.
 */

static void tty_reset_termios(struct tty_struct *tty)
{
	mutex_lock(&tty->termios_mutex);
	*tty->termios = tty->driver->init_termios;
	tty->termios->c_ispeed = tty_termios_input_baud_rate(tty->termios);
	tty->termios->c_ospeed = tty_termios_baud_rate(tty->termios);
	mutex_unlock(&tty->termios_mutex);
}


/**
 *	tty_ldisc_reinit	-	reinitialise the tty ldisc
 *	@tty: tty to reinit
 *	@ldisc: line discipline to reinitialize
 *
 *	Switch the tty to a line discipline and leave the ldisc
 *	state closed
 */

static int tty_ldisc_reinit(struct tty_struct *tty, int ldisc)
{
	struct tty_ldisc *ld = tty_ldisc_get(ldisc);

	if (IS_ERR(ld))
		return -1;

	tty_ldisc_close(tty, tty->ldisc);
	tty_ldisc_put(tty->ldisc);
	tty->ldisc = NULL;
	/*
	 *	Switch the line discipline back
	 */
	tty_ldisc_assign(tty, ld);
	tty_set_termios_ldisc(tty, ldisc);

	return 0;
}

/**
 *	tty_ldisc_hangup		-	hangup ldisc reset
 *	@tty: tty being hung up
 *
 *	Some tty devices reset their termios when they receive a hangup
 *	event. In that situation we must also switch back to N_TTY properly
 *	before we reset the termios data.
 *
 *	Locking: We can take the ldisc mutex as the rest of the code is
 *	careful to allow for this.
 *
 *	In the pty pair case this occurs in the close() path of the
 *	tty itself so we must be careful about locking rules.
 */

void tty_ldisc_hangup(struct tty_struct *tty)
{
	struct tty_ldisc *ld;
	int reset = tty->driver->flags & TTY_DRIVER_RESET_TERMIOS;
	int err = 0;

	/*
	 * FIXME! What are the locking issues here? This may me overdoing
	 * things... This question is especially important now that we've
	 * removed the irqlock.
	 */
	ld = tty_ldisc_ref(tty);
	if (ld != NULL) {
		/* We may have no line discipline at this point */
		if (ld->ops->flush_buffer)
			ld->ops->flush_buffer(tty);
		tty_driver_flush_buffer(tty);
		if ((test_bit(TTY_DO_WRITE_WAKEUP, &tty->flags)) &&
		    ld->ops->write_wakeup)
			ld->ops->write_wakeup(tty);
		if (ld->ops->hangup)
			ld->ops->hangup(tty);
		tty_ldisc_deref(ld);
	}
	/*
	 * FIXME: Once we trust the LDISC code better we can wait here for
	 * ldisc completion and fix the driver call race
	 */
	wake_up_interruptible_poll(&tty->write_wait, POLLOUT);
	wake_up_interruptible_poll(&tty->read_wait, POLLIN);
	/*
	 * Shutdown the current line discipline, and reset it to
	 * N_TTY if need be.
	 *
	 * Avoid racing set_ldisc or tty_ldisc_release
	 */
	mutex_lock(&tty->ldisc_mutex);

	/*
	 * this is like tty_ldisc_halt, but we need to give up
	 * the BTM before calling cancel_work_sync, which may
	 * need to wait for another function taking the BTM
	 */
	clear_bit(TTY_LDISC, &tty->flags);
	tty_unlock();
	cancel_work_sync(&tty->buf.work);
	mutex_unlock(&tty->ldisc_mutex);
retry:
	tty_lock();
	mutex_lock(&tty->ldisc_mutex);

	/* At this point we have a closed ldisc and we want to
	   reopen it. We could defer this to the next open but
	   it means auditing a lot of other paths so this is
	   a FIXME */
	if (tty->ldisc) {	/* Not yet closed */
		if (atomic_read(&tty->ldisc->users) != 1) {
			char cur_n[TASK_COMM_LEN], tty_n[64];
			long timeout = 3 * HZ;
			tty_unlock();

			while (tty_ldisc_wait_idle(tty, timeout) == -EBUSY) {
				timeout = MAX_SCHEDULE_TIMEOUT;
				printk_ratelimited(KERN_WARNING
					"%s: waiting (%s) for %s took too long, but we keep waiting...\n",
					__func__, get_task_comm(cur_n, current),
					tty_name(tty, tty_n));
			}
			mutex_unlock(&tty->ldisc_mutex);
			goto retry;
		}

		if (reset == 0) {

			if (!tty_ldisc_reinit(tty, tty->termios->c_line))
				err = tty_ldisc_open(tty, tty->ldisc);
			else
				err = 1;
		}
		/* If the re-open fails or we reset then go to N_TTY. The
		   N_TTY open cannot fail */
		if (reset || err) {
			BUG_ON(tty_ldisc_reinit(tty, N_TTY));
			WARN_ON(tty_ldisc_open(tty, tty->ldisc));
		}
		tty_ldisc_enable(tty);
	}
	mutex_unlock(&tty->ldisc_mutex);
	if (reset)
		tty_reset_termios(tty);
}

/**
 *	tty_ldisc_setup			-	open line discipline
 *	@tty: tty being shut down
 *	@o_tty: pair tty for pty/tty pairs
 *
 *	Called during the initial open of a tty/pty pair in order to set up the
 *	line disciplines and bind them to the tty. This has no locking issues
 *	as the device isn't yet active.
 */

int tty_ldisc_setup(struct tty_struct *tty, struct tty_struct *o_tty)
{
	struct tty_ldisc *ld = tty->ldisc;
	int retval;

	retval = tty_ldisc_open(tty, ld);
	if (retval)
		return retval;

	if (o_tty) {
		retval = tty_ldisc_open(o_tty, o_tty->ldisc);
		if (retval) {
			tty_ldisc_close(tty, ld);
			return retval;
		}
		tty_ldisc_enable(o_tty);
	}
	tty_ldisc_enable(tty);
	return 0;
}
/**
 *	tty_ldisc_release		-	release line discipline
 *	@tty: tty being shut down
 *	@o_tty: pair tty for pty/tty pairs
 *
 *	Called during the final close of a tty/pty pair in order to shut down
 *	the line discpline layer. On exit the ldisc assigned is N_TTY and the
 *	ldisc has not been opened.
 */

void tty_ldisc_release(struct tty_struct *tty, struct tty_struct *o_tty)
{
	/*
	 * Prevent flush_to_ldisc() from rescheduling the work for later.  Then
	 * kill any delayed work. As this is the final close it does not
	 * race with the set_ldisc code path.
	 */

	tty_unlock();
	tty_ldisc_halt(tty);
	tty_ldisc_flush_works(tty);
	tty_lock();

	mutex_lock(&tty->ldisc_mutex);
	/*
	 * Now kill off the ldisc
	 */
	tty_ldisc_close(tty, tty->ldisc);
	tty_ldisc_put(tty->ldisc);
	/* Force an oops if we mess this up */
	tty->ldisc = NULL;

	/* Ensure the next open requests the N_TTY ldisc */
	tty_set_termios_ldisc(tty, N_TTY);
	mutex_unlock(&tty->ldisc_mutex);

	/* This will need doing differently if we need to lock */
	if (o_tty)
		tty_ldisc_release(o_tty, NULL);

	/* And the memory resources remaining (buffers, termios) will be
	   disposed of when the kref hits zero */
}

/**
 *	tty_ldisc_init		-	ldisc setup for new tty
 *	@tty: tty being allocated
 *
 *	Set up the line discipline objects for a newly allocated tty. Note that
 *	the tty structure is not completely set up when this call is made.
 */

void tty_ldisc_init(struct tty_struct *tty)
{
	struct tty_ldisc *ld = tty_ldisc_get(N_TTY);
	if (IS_ERR(ld))
		panic("n_tty: init_tty");
	tty_ldisc_assign(tty, ld);
}

/**
 *	tty_ldisc_init		-	ldisc cleanup for new tty
 *	@tty: tty that was allocated recently
 *
 *	The tty structure must not becompletely set up (tty_ldisc_setup) when
 *      this call is made.
 */
void tty_ldisc_deinit(struct tty_struct *tty)
{
	put_ldisc(tty->ldisc);
	tty_ldisc_assign(tty, NULL);
}

void tty_ldisc_begin(void)
{
	/* Setup the default TTY line discipline. */
	(void) tty_register_ldisc(N_TTY, &tty_ldisc_N_TTY);
}<|MERGE_RESOLUTION|>--- conflicted
+++ resolved
@@ -18,18 +18,7 @@
 #include <linux/bitops.h>
 #include <linux/seq_file.h>
 #include <linux/uaccess.h>
-<<<<<<< HEAD
-=======
-#include <asm/system.h>
-
-#include <linux/kbd_kern.h>
-#include <linux/vt_kern.h>
-#include <linux/selection.h>
-
-#include <linux/kmod.h>
-#include <linux/nsproxy.h>
 #include <linux/ratelimit.h>
->>>>>>> caca6a03
 
 /*
  *	This guards the refcounted line discipline lists. The lock
@@ -550,13 +539,7 @@
 {
 	long ret;
 	ret = wait_event_timeout(tty_ldisc_idle,
-<<<<<<< HEAD
-			atomic_read(&tty->ldisc->users) == 1, 5 * HZ);
-=======
 			atomic_read(&tty->ldisc->users) == 1, timeout);
-	if (ret < 0)
-		return ret;
->>>>>>> caca6a03
 	return ret > 0 ? 0 : -EBUSY;
 }
 
