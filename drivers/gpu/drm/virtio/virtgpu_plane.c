--- conflicted
+++ resolved
@@ -232,10 +232,7 @@
 		if (!objs)
 			return;
 		virtio_gpu_array_add_obj(objs, vgfb->base.obj[0]);
-<<<<<<< HEAD
-=======
 		virtio_gpu_array_lock_resv(objs);
->>>>>>> a7196caf
 		virtio_gpu_cmd_transfer_to_host_2d
 			(vgdev, 0,
 			 plane->state->crtc_w,
