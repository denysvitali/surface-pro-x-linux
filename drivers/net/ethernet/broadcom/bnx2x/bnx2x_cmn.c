/* bnx2x_cmn.c: Broadcom Everest network driver.
 *
 * Copyright (c) 2007-2012 Broadcom Corporation
 *
 * This program is free software; you can redistribute it and/or modify
 * it under the terms of the GNU General Public License as published by
 * the Free Software Foundation.
 *
 * Maintained by: Eilon Greenstein <eilong@broadcom.com>
 * Written by: Eliezer Tamir
 * Based on code from Michael Chan's bnx2 driver
 * UDP CSUM errata workaround by Arik Gendelman
 * Slowpath and fastpath rework by Vladislav Zolotarov
 * Statistics and Link management by Yitchak Gertner
 *
 */

#define pr_fmt(fmt) KBUILD_MODNAME ": " fmt

#include <linux/etherdevice.h>
#include <linux/if_vlan.h>
#include <linux/interrupt.h>
#include <linux/ip.h>
#include <net/ipv6.h>
#include <net/ip6_checksum.h>
#include <linux/prefetch.h>
#include "bnx2x_cmn.h"
#include "bnx2x_init.h"
#include "bnx2x_sp.h"

/**
 * bnx2x_move_fp - move content of the fastpath structure.
 *
 * @bp:		driver handle
 * @from:	source FP index
 * @to:		destination FP index
 *
 * Makes sure the contents of the bp->fp[to].napi is kept
 * intact. This is done by first copying the napi struct from
 * the target to the source, and then mem copying the entire
 * source onto the target. Update txdata pointers and related
 * content.
 */
static inline void bnx2x_move_fp(struct bnx2x *bp, int from, int to)
{
	struct bnx2x_fastpath *from_fp = &bp->fp[from];
	struct bnx2x_fastpath *to_fp = &bp->fp[to];
	struct bnx2x_sp_objs *from_sp_objs = &bp->sp_objs[from];
	struct bnx2x_sp_objs *to_sp_objs = &bp->sp_objs[to];
	struct bnx2x_fp_stats *from_fp_stats = &bp->fp_stats[from];
	struct bnx2x_fp_stats *to_fp_stats = &bp->fp_stats[to];
	int old_max_eth_txqs, new_max_eth_txqs;
	int old_txdata_index = 0, new_txdata_index = 0;

	/* Copy the NAPI object as it has been already initialized */
	from_fp->napi = to_fp->napi;

	/* Move bnx2x_fastpath contents */
	memcpy(to_fp, from_fp, sizeof(*to_fp));
	to_fp->index = to;

	/* move sp_objs contents as well, as their indices match fp ones */
	memcpy(to_sp_objs, from_sp_objs, sizeof(*to_sp_objs));

	/* move fp_stats contents as well, as their indices match fp ones */
	memcpy(to_fp_stats, from_fp_stats, sizeof(*to_fp_stats));

	/* Update txdata pointers in fp and move txdata content accordingly:
	 * Each fp consumes 'max_cos' txdata structures, so the index should be
	 * decremented by max_cos x delta.
	 */

	old_max_eth_txqs = BNX2X_NUM_ETH_QUEUES(bp) * (bp)->max_cos;
	new_max_eth_txqs = (BNX2X_NUM_ETH_QUEUES(bp) - from + to) *
				(bp)->max_cos;
	if (from == FCOE_IDX(bp)) {
		old_txdata_index = old_max_eth_txqs + FCOE_TXQ_IDX_OFFSET;
		new_txdata_index = new_max_eth_txqs + FCOE_TXQ_IDX_OFFSET;
	}

	memcpy(&bp->bnx2x_txq[new_txdata_index],
	       &bp->bnx2x_txq[old_txdata_index],
	       sizeof(struct bnx2x_fp_txdata));
	to_fp->txdata_ptr[0] = &bp->bnx2x_txq[new_txdata_index];
}

/**
<<<<<<< HEAD
 * bnx2x_fill_fw_str - Fill buffer with FW version string.
 *
 * @bp:        driver handle
 * @buf:       character buffer to fill with the fw name
 * @buf_len:   length of the above buffer
 *
 */
void bnx2x_fill_fw_str(struct bnx2x *bp, char *buf, size_t buf_len)
{
	if (IS_PF(bp)) {
		u8 phy_fw_ver[PHY_FW_VER_LEN];

		phy_fw_ver[0] = '\0';
		bnx2x_get_ext_phy_fw_version(&bp->link_params,
					     phy_fw_ver, PHY_FW_VER_LEN);
		strlcpy(buf, bp->fw_ver, buf_len);
		snprintf(buf + strlen(bp->fw_ver), 32 - strlen(bp->fw_ver),
			 "bc %d.%d.%d%s%s",
			 (bp->common.bc_ver & 0xff0000) >> 16,
			 (bp->common.bc_ver & 0xff00) >> 8,
			 (bp->common.bc_ver & 0xff),
			 ((phy_fw_ver[0] != '\0') ? " phy " : ""), phy_fw_ver);
	} else {
		bnx2x_vf_fill_fw_str(bp, buf, buf_len);
=======
 * bnx2x_shrink_eth_fp - guarantees fastpath structures stay intact
 *
 * @bp:	driver handle
 * @delta:	number of eth queues which were not allocated
 */
static void bnx2x_shrink_eth_fp(struct bnx2x *bp, int delta)
{
	int i, cos, old_eth_num = BNX2X_NUM_ETH_QUEUES(bp);

	/* Queue pointer cannot be re-set on an fp-basis, as moving pointer
	 * backward along the array could cause memory to be overriden
	 */
	for (cos = 1; cos < bp->max_cos; cos++) {
		for (i = 0; i < old_eth_num - delta; i++) {
			struct bnx2x_fastpath *fp = &bp->fp[i];
			int new_idx = cos * (old_eth_num - delta) + i;

			memcpy(&bp->bnx2x_txq[new_idx], fp->txdata_ptr[cos],
			       sizeof(struct bnx2x_fp_txdata));
			fp->txdata_ptr[cos] = &bp->bnx2x_txq[new_idx];
		}
>>>>>>> daf3ec68
	}
}

int load_count[2][3] = { {0} }; /* per-path: 0-common, 1-port0, 2-port1 */

/* free skb in the packet ring at pos idx
 * return idx of last bd freed
 */
static u16 bnx2x_free_tx_pkt(struct bnx2x *bp, struct bnx2x_fp_txdata *txdata,
			     u16 idx, unsigned int *pkts_compl,
			     unsigned int *bytes_compl)
{
	struct sw_tx_bd *tx_buf = &txdata->tx_buf_ring[idx];
	struct eth_tx_start_bd *tx_start_bd;
	struct eth_tx_bd *tx_data_bd;
	struct sk_buff *skb = tx_buf->skb;
	u16 bd_idx = TX_BD(tx_buf->first_bd), new_cons;
	int nbd;

	/* prefetch skb end pointer to speedup dev_kfree_skb() */
	prefetch(&skb->end);

	DP(NETIF_MSG_TX_DONE, "fp[%d]: pkt_idx %d  buff @(%p)->skb %p\n",
	   txdata->txq_index, idx, tx_buf, skb);

	/* unmap first bd */
	tx_start_bd = &txdata->tx_desc_ring[bd_idx].start_bd;
	dma_unmap_single(&bp->pdev->dev, BD_UNMAP_ADDR(tx_start_bd),
			 BD_UNMAP_LEN(tx_start_bd), DMA_TO_DEVICE);


	nbd = le16_to_cpu(tx_start_bd->nbd) - 1;
#ifdef BNX2X_STOP_ON_ERROR
	if ((nbd - 1) > (MAX_SKB_FRAGS + 2)) {
		BNX2X_ERR("BAD nbd!\n");
		bnx2x_panic();
	}
#endif
	new_cons = nbd + tx_buf->first_bd;

	/* Get the next bd */
	bd_idx = TX_BD(NEXT_TX_IDX(bd_idx));

	/* Skip a parse bd... */
	--nbd;
	bd_idx = TX_BD(NEXT_TX_IDX(bd_idx));

	/* ...and the TSO split header bd since they have no mapping */
	if (tx_buf->flags & BNX2X_TSO_SPLIT_BD) {
		--nbd;
		bd_idx = TX_BD(NEXT_TX_IDX(bd_idx));
	}

	/* now free frags */
	while (nbd > 0) {

		tx_data_bd = &txdata->tx_desc_ring[bd_idx].reg_bd;
		dma_unmap_page(&bp->pdev->dev, BD_UNMAP_ADDR(tx_data_bd),
			       BD_UNMAP_LEN(tx_data_bd), DMA_TO_DEVICE);
		if (--nbd)
			bd_idx = TX_BD(NEXT_TX_IDX(bd_idx));
	}

	/* release skb */
	WARN_ON(!skb);
	if (likely(skb)) {
		(*pkts_compl)++;
		(*bytes_compl) += skb->len;
	}

	dev_kfree_skb_any(skb);
	tx_buf->first_bd = 0;
	tx_buf->skb = NULL;

	return new_cons;
}

int bnx2x_tx_int(struct bnx2x *bp, struct bnx2x_fp_txdata *txdata)
{
	struct netdev_queue *txq;
	u16 hw_cons, sw_cons, bd_cons = txdata->tx_bd_cons;
	unsigned int pkts_compl = 0, bytes_compl = 0;

#ifdef BNX2X_STOP_ON_ERROR
	if (unlikely(bp->panic))
		return -1;
#endif

	txq = netdev_get_tx_queue(bp->dev, txdata->txq_index);
	hw_cons = le16_to_cpu(*txdata->tx_cons_sb);
	sw_cons = txdata->tx_pkt_cons;

	while (sw_cons != hw_cons) {
		u16 pkt_cons;

		pkt_cons = TX_BD(sw_cons);

		DP(NETIF_MSG_TX_DONE,
		   "queue[%d]: hw_cons %u  sw_cons %u  pkt_cons %u\n",
		   txdata->txq_index, hw_cons, sw_cons, pkt_cons);

		bd_cons = bnx2x_free_tx_pkt(bp, txdata, pkt_cons,
		    &pkts_compl, &bytes_compl);

		sw_cons++;
	}

	netdev_tx_completed_queue(txq, pkts_compl, bytes_compl);

	txdata->tx_pkt_cons = sw_cons;
	txdata->tx_bd_cons = bd_cons;

	/* Need to make the tx_bd_cons update visible to start_xmit()
	 * before checking for netif_tx_queue_stopped().  Without the
	 * memory barrier, there is a small possibility that
	 * start_xmit() will miss it and cause the queue to be stopped
	 * forever.
	 * On the other hand we need an rmb() here to ensure the proper
	 * ordering of bit testing in the following
	 * netif_tx_queue_stopped(txq) call.
	 */
	smp_mb();

	if (unlikely(netif_tx_queue_stopped(txq))) {
		/* Taking tx_lock() is needed to prevent reenabling the queue
		 * while it's empty. This could have happen if rx_action() gets
		 * suspended in bnx2x_tx_int() after the condition before
		 * netif_tx_wake_queue(), while tx_action (bnx2x_start_xmit()):
		 *
		 * stops the queue->sees fresh tx_bd_cons->releases the queue->
		 * sends some packets consuming the whole queue again->
		 * stops the queue
		 */

		__netif_tx_lock(txq, smp_processor_id());

		if ((netif_tx_queue_stopped(txq)) &&
		    (bp->state == BNX2X_STATE_OPEN) &&
		    (bnx2x_tx_avail(bp, txdata) >= MAX_DESC_PER_TX_PKT))
			netif_tx_wake_queue(txq);

		__netif_tx_unlock(txq);
	}
	return 0;
}

static inline void bnx2x_update_last_max_sge(struct bnx2x_fastpath *fp,
					     u16 idx)
{
	u16 last_max = fp->last_max_sge;

	if (SUB_S16(idx, last_max) > 0)
		fp->last_max_sge = idx;
}

static inline void bnx2x_update_sge_prod(struct bnx2x_fastpath *fp,
					 u16 sge_len,
					 struct eth_end_agg_rx_cqe *cqe)
{
	struct bnx2x *bp = fp->bp;
	u16 last_max, last_elem, first_elem;
	u16 delta = 0;
	u16 i;

	if (!sge_len)
		return;

	/* First mark all used pages */
	for (i = 0; i < sge_len; i++)
		BIT_VEC64_CLEAR_BIT(fp->sge_mask,
			RX_SGE(le16_to_cpu(cqe->sgl_or_raw_data.sgl[i])));

	DP(NETIF_MSG_RX_STATUS, "fp_cqe->sgl[%d] = %d\n",
	   sge_len - 1, le16_to_cpu(cqe->sgl_or_raw_data.sgl[sge_len - 1]));

	/* Here we assume that the last SGE index is the biggest */
	prefetch((void *)(fp->sge_mask));
	bnx2x_update_last_max_sge(fp,
		le16_to_cpu(cqe->sgl_or_raw_data.sgl[sge_len - 1]));

	last_max = RX_SGE(fp->last_max_sge);
	last_elem = last_max >> BIT_VEC64_ELEM_SHIFT;
	first_elem = RX_SGE(fp->rx_sge_prod) >> BIT_VEC64_ELEM_SHIFT;

	/* If ring is not full */
	if (last_elem + 1 != first_elem)
		last_elem++;

	/* Now update the prod */
	for (i = first_elem; i != last_elem; i = NEXT_SGE_MASK_ELEM(i)) {
		if (likely(fp->sge_mask[i]))
			break;

		fp->sge_mask[i] = BIT_VEC64_ELEM_ONE_MASK;
		delta += BIT_VEC64_ELEM_SZ;
	}

	if (delta > 0) {
		fp->rx_sge_prod += delta;
		/* clear page-end entries */
		bnx2x_clear_sge_mask_next_elems(fp);
	}

	DP(NETIF_MSG_RX_STATUS,
	   "fp->last_max_sge = %d  fp->rx_sge_prod = %d\n",
	   fp->last_max_sge, fp->rx_sge_prod);
}

/* Set Toeplitz hash value in the skb using the value from the
 * CQE (calculated by HW).
 */
static u32 bnx2x_get_rxhash(const struct bnx2x *bp,
			    const struct eth_fast_path_rx_cqe *cqe,
			    bool *l4_rxhash)
{
	/* Set Toeplitz hash from CQE */
	if ((bp->dev->features & NETIF_F_RXHASH) &&
	    (cqe->status_flags & ETH_FAST_PATH_RX_CQE_RSS_HASH_FLG)) {
		enum eth_rss_hash_type htype;

		htype = cqe->status_flags & ETH_FAST_PATH_RX_CQE_RSS_HASH_TYPE;
		*l4_rxhash = (htype == TCP_IPV4_HASH_TYPE) ||
			     (htype == TCP_IPV6_HASH_TYPE);
		return le32_to_cpu(cqe->rss_hash_result);
	}
	*l4_rxhash = false;
	return 0;
}

static void bnx2x_tpa_start(struct bnx2x_fastpath *fp, u16 queue,
			    u16 cons, u16 prod,
			    struct eth_fast_path_rx_cqe *cqe)
{
	struct bnx2x *bp = fp->bp;
	struct sw_rx_bd *cons_rx_buf = &fp->rx_buf_ring[cons];
	struct sw_rx_bd *prod_rx_buf = &fp->rx_buf_ring[prod];
	struct eth_rx_bd *prod_bd = &fp->rx_desc_ring[prod];
	dma_addr_t mapping;
	struct bnx2x_agg_info *tpa_info = &fp->tpa_info[queue];
	struct sw_rx_bd *first_buf = &tpa_info->first_buf;

	/* print error if current state != stop */
	if (tpa_info->tpa_state != BNX2X_TPA_STOP)
		BNX2X_ERR("start of bin not in stop [%d]\n", queue);

	/* Try to map an empty data buffer from the aggregation info  */
	mapping = dma_map_single(&bp->pdev->dev,
				 first_buf->data + NET_SKB_PAD,
				 fp->rx_buf_size, DMA_FROM_DEVICE);
	/*
	 *  ...if it fails - move the skb from the consumer to the producer
	 *  and set the current aggregation state as ERROR to drop it
	 *  when TPA_STOP arrives.
	 */

	if (unlikely(dma_mapping_error(&bp->pdev->dev, mapping))) {
		/* Move the BD from the consumer to the producer */
		bnx2x_reuse_rx_data(fp, cons, prod);
		tpa_info->tpa_state = BNX2X_TPA_ERROR;
		return;
	}

	/* move empty data from pool to prod */
	prod_rx_buf->data = first_buf->data;
	dma_unmap_addr_set(prod_rx_buf, mapping, mapping);
	/* point prod_bd to new data */
	prod_bd->addr_hi = cpu_to_le32(U64_HI(mapping));
	prod_bd->addr_lo = cpu_to_le32(U64_LO(mapping));

	/* move partial skb from cons to pool (don't unmap yet) */
	*first_buf = *cons_rx_buf;

	/* mark bin state as START */
	tpa_info->parsing_flags =
		le16_to_cpu(cqe->pars_flags.flags);
	tpa_info->vlan_tag = le16_to_cpu(cqe->vlan_tag);
	tpa_info->tpa_state = BNX2X_TPA_START;
	tpa_info->len_on_bd = le16_to_cpu(cqe->len_on_bd);
	tpa_info->placement_offset = cqe->placement_offset;
	tpa_info->rxhash = bnx2x_get_rxhash(bp, cqe, &tpa_info->l4_rxhash);
	if (fp->mode == TPA_MODE_GRO) {
		u16 gro_size = le16_to_cpu(cqe->pkt_len_or_gro_seg_len);
		tpa_info->full_page =
			SGE_PAGE_SIZE * PAGES_PER_SGE / gro_size * gro_size;
		tpa_info->gro_size = gro_size;
	}

#ifdef BNX2X_STOP_ON_ERROR
	fp->tpa_queue_used |= (1 << queue);
#ifdef _ASM_GENERIC_INT_L64_H
	DP(NETIF_MSG_RX_STATUS, "fp->tpa_queue_used = 0x%lx\n",
#else
	DP(NETIF_MSG_RX_STATUS, "fp->tpa_queue_used = 0x%llx\n",
#endif
	   fp->tpa_queue_used);
#endif
}

/* Timestamp option length allowed for TPA aggregation:
 *
 *		nop nop kind length echo val
 */
#define TPA_TSTAMP_OPT_LEN	12
/**
 * bnx2x_set_lro_mss - calculate the approximate value of the MSS
 *
 * @bp:			driver handle
 * @parsing_flags:	parsing flags from the START CQE
 * @len_on_bd:		total length of the first packet for the
 *			aggregation.
 *
 * Approximate value of the MSS for this aggregation calculated using
 * the first packet of it.
 */
static u16 bnx2x_set_lro_mss(struct bnx2x *bp, u16 parsing_flags,
			     u16 len_on_bd)
{
	/*
	 * TPA arrgregation won't have either IP options or TCP options
	 * other than timestamp or IPv6 extension headers.
	 */
	u16 hdrs_len = ETH_HLEN + sizeof(struct tcphdr);

	if (GET_FLAG(parsing_flags, PARSING_FLAGS_OVER_ETHERNET_PROTOCOL) ==
	    PRS_FLAG_OVERETH_IPV6)
		hdrs_len += sizeof(struct ipv6hdr);
	else /* IPv4 */
		hdrs_len += sizeof(struct iphdr);


	/* Check if there was a TCP timestamp, if there is it's will
	 * always be 12 bytes length: nop nop kind length echo val.
	 *
	 * Otherwise FW would close the aggregation.
	 */
	if (parsing_flags & PARSING_FLAGS_TIME_STAMP_EXIST_FLAG)
		hdrs_len += TPA_TSTAMP_OPT_LEN;

	return len_on_bd - hdrs_len;
}

static int bnx2x_alloc_rx_sge(struct bnx2x *bp,
			      struct bnx2x_fastpath *fp, u16 index)
{
	struct page *page = alloc_pages(GFP_ATOMIC, PAGES_PER_SGE_SHIFT);
	struct sw_rx_page *sw_buf = &fp->rx_page_ring[index];
	struct eth_rx_sge *sge = &fp->rx_sge_ring[index];
	dma_addr_t mapping;

	if (unlikely(page == NULL)) {
		BNX2X_ERR("Can't alloc sge\n");
		return -ENOMEM;
	}

	mapping = dma_map_page(&bp->pdev->dev, page, 0,
			       SGE_PAGE_SIZE*PAGES_PER_SGE, DMA_FROM_DEVICE);
	if (unlikely(dma_mapping_error(&bp->pdev->dev, mapping))) {
		__free_pages(page, PAGES_PER_SGE_SHIFT);
		BNX2X_ERR("Can't map sge\n");
		return -ENOMEM;
	}

	sw_buf->page = page;
	dma_unmap_addr_set(sw_buf, mapping, mapping);

	sge->addr_hi = cpu_to_le32(U64_HI(mapping));
	sge->addr_lo = cpu_to_le32(U64_LO(mapping));

	return 0;
}

static int bnx2x_fill_frag_skb(struct bnx2x *bp, struct bnx2x_fastpath *fp,
			       struct bnx2x_agg_info *tpa_info,
			       u16 pages,
			       struct sk_buff *skb,
			       struct eth_end_agg_rx_cqe *cqe,
			       u16 cqe_idx)
{
	struct sw_rx_page *rx_pg, old_rx_pg;
	u32 i, frag_len, frag_size;
	int err, j, frag_id = 0;
	u16 len_on_bd = tpa_info->len_on_bd;
	u16 full_page = 0, gro_size = 0;

	frag_size = le16_to_cpu(cqe->pkt_len) - len_on_bd;

	if (fp->mode == TPA_MODE_GRO) {
		gro_size = tpa_info->gro_size;
		full_page = tpa_info->full_page;
	}

	/* This is needed in order to enable forwarding support */
	if (frag_size) {
		skb_shinfo(skb)->gso_size = bnx2x_set_lro_mss(bp,
					tpa_info->parsing_flags, len_on_bd);

		/* set for GRO */
		if (fp->mode == TPA_MODE_GRO)
			skb_shinfo(skb)->gso_type =
			    (GET_FLAG(tpa_info->parsing_flags,
				      PARSING_FLAGS_OVER_ETHERNET_PROTOCOL) ==
						PRS_FLAG_OVERETH_IPV6) ?
				SKB_GSO_TCPV6 : SKB_GSO_TCPV4;
	}


#ifdef BNX2X_STOP_ON_ERROR
	if (pages > min_t(u32, 8, MAX_SKB_FRAGS)*SGE_PAGE_SIZE*PAGES_PER_SGE) {
		BNX2X_ERR("SGL length is too long: %d. CQE index is %d\n",
			  pages, cqe_idx);
		BNX2X_ERR("cqe->pkt_len = %d\n", cqe->pkt_len);
		bnx2x_panic();
		return -EINVAL;
	}
#endif

	/* Run through the SGL and compose the fragmented skb */
	for (i = 0, j = 0; i < pages; i += PAGES_PER_SGE, j++) {
		u16 sge_idx = RX_SGE(le16_to_cpu(cqe->sgl_or_raw_data.sgl[j]));

		/* FW gives the indices of the SGE as if the ring is an array
		   (meaning that "next" element will consume 2 indices) */
		if (fp->mode == TPA_MODE_GRO)
			frag_len = min_t(u32, frag_size, (u32)full_page);
		else /* LRO */
			frag_len = min_t(u32, frag_size,
					 (u32)(SGE_PAGE_SIZE * PAGES_PER_SGE));

		rx_pg = &fp->rx_page_ring[sge_idx];
		old_rx_pg = *rx_pg;

		/* If we fail to allocate a substitute page, we simply stop
		   where we are and drop the whole packet */
		err = bnx2x_alloc_rx_sge(bp, fp, sge_idx);
		if (unlikely(err)) {
			bnx2x_fp_qstats(bp, fp)->rx_skb_alloc_failed++;
			return err;
		}

		/* Unmap the page as we r going to pass it to the stack */
		dma_unmap_page(&bp->pdev->dev,
			       dma_unmap_addr(&old_rx_pg, mapping),
			       SGE_PAGE_SIZE*PAGES_PER_SGE, DMA_FROM_DEVICE);
		/* Add one frag and update the appropriate fields in the skb */
		if (fp->mode == TPA_MODE_LRO)
			skb_fill_page_desc(skb, j, old_rx_pg.page, 0, frag_len);
		else { /* GRO */
			int rem;
			int offset = 0;
			for (rem = frag_len; rem > 0; rem -= gro_size) {
				int len = rem > gro_size ? gro_size : rem;
				skb_fill_page_desc(skb, frag_id++,
						   old_rx_pg.page, offset, len);
				if (offset)
					get_page(old_rx_pg.page);
				offset += len;
			}
		}

		skb->data_len += frag_len;
		skb->truesize += SGE_PAGE_SIZE * PAGES_PER_SGE;
		skb->len += frag_len;

		frag_size -= frag_len;
	}

	return 0;
}

static void bnx2x_frag_free(const struct bnx2x_fastpath *fp, void *data)
{
	if (fp->rx_frag_size)
		put_page(virt_to_head_page(data));
	else
		kfree(data);
}

static void *bnx2x_frag_alloc(const struct bnx2x_fastpath *fp)
{
	if (fp->rx_frag_size)
		return netdev_alloc_frag(fp->rx_frag_size);

	return kmalloc(fp->rx_buf_size + NET_SKB_PAD, GFP_ATOMIC);
}


static void bnx2x_tpa_stop(struct bnx2x *bp, struct bnx2x_fastpath *fp,
			   struct bnx2x_agg_info *tpa_info,
			   u16 pages,
			   struct eth_end_agg_rx_cqe *cqe,
			   u16 cqe_idx)
{
	struct sw_rx_bd *rx_buf = &tpa_info->first_buf;
	u8 pad = tpa_info->placement_offset;
	u16 len = tpa_info->len_on_bd;
	struct sk_buff *skb = NULL;
	u8 *new_data, *data = rx_buf->data;
	u8 old_tpa_state = tpa_info->tpa_state;

	tpa_info->tpa_state = BNX2X_TPA_STOP;

	/* If we there was an error during the handling of the TPA_START -
	 * drop this aggregation.
	 */
	if (old_tpa_state == BNX2X_TPA_ERROR)
		goto drop;

	/* Try to allocate the new data */
	new_data = bnx2x_frag_alloc(fp);
	/* Unmap skb in the pool anyway, as we are going to change
	   pool entry status to BNX2X_TPA_STOP even if new skb allocation
	   fails. */
	dma_unmap_single(&bp->pdev->dev, dma_unmap_addr(rx_buf, mapping),
			 fp->rx_buf_size, DMA_FROM_DEVICE);
	if (likely(new_data))
		skb = build_skb(data, fp->rx_frag_size);

	if (likely(skb)) {
#ifdef BNX2X_STOP_ON_ERROR
		if (pad + len > fp->rx_buf_size) {
			BNX2X_ERR("skb_put is about to fail...  pad %d  len %d  rx_buf_size %d\n",
				  pad, len, fp->rx_buf_size);
			bnx2x_panic();
			return;
		}
#endif

		skb_reserve(skb, pad + NET_SKB_PAD);
		skb_put(skb, len);
		skb->rxhash = tpa_info->rxhash;
		skb->l4_rxhash = tpa_info->l4_rxhash;

		skb->protocol = eth_type_trans(skb, bp->dev);
		skb->ip_summed = CHECKSUM_UNNECESSARY;

		if (!bnx2x_fill_frag_skb(bp, fp, tpa_info, pages,
					 skb, cqe, cqe_idx)) {
			if (tpa_info->parsing_flags & PARSING_FLAGS_VLAN)
				__vlan_hwaccel_put_tag(skb, tpa_info->vlan_tag);
			napi_gro_receive(&fp->napi, skb);
		} else {
			DP(NETIF_MSG_RX_STATUS,
			   "Failed to allocate new pages - dropping packet!\n");
			dev_kfree_skb_any(skb);
		}


		/* put new data in bin */
		rx_buf->data = new_data;

		return;
	}
	bnx2x_frag_free(fp, new_data);
drop:
	/* drop the packet and keep the buffer in the bin */
	DP(NETIF_MSG_RX_STATUS,
	   "Failed to allocate or map a new skb - dropping packet!\n");
	bnx2x_fp_stats(bp, fp)->eth_q_stats.rx_skb_alloc_failed++;
}

static int bnx2x_alloc_rx_data(struct bnx2x *bp,
			       struct bnx2x_fastpath *fp, u16 index)
{
	u8 *data;
	struct sw_rx_bd *rx_buf = &fp->rx_buf_ring[index];
	struct eth_rx_bd *rx_bd = &fp->rx_desc_ring[index];
	dma_addr_t mapping;

	data = bnx2x_frag_alloc(fp);
	if (unlikely(data == NULL))
		return -ENOMEM;

	mapping = dma_map_single(&bp->pdev->dev, data + NET_SKB_PAD,
				 fp->rx_buf_size,
				 DMA_FROM_DEVICE);
	if (unlikely(dma_mapping_error(&bp->pdev->dev, mapping))) {
		bnx2x_frag_free(fp, data);
		BNX2X_ERR("Can't map rx data\n");
		return -ENOMEM;
	}

	rx_buf->data = data;
	dma_unmap_addr_set(rx_buf, mapping, mapping);

	rx_bd->addr_hi = cpu_to_le32(U64_HI(mapping));
	rx_bd->addr_lo = cpu_to_le32(U64_LO(mapping));

	return 0;
}

static
void bnx2x_csum_validate(struct sk_buff *skb, union eth_rx_cqe *cqe,
				 struct bnx2x_fastpath *fp,
				 struct bnx2x_eth_q_stats *qstats)
{
	/* Do nothing if no L4 csum validation was done.
	 * We do not check whether IP csum was validated. For IPv4 we assume
	 * that if the card got as far as validating the L4 csum, it also
	 * validated the IP csum. IPv6 has no IP csum.
	 */
	if (cqe->fast_path_cqe.status_flags &
	    ETH_FAST_PATH_RX_CQE_L4_XSUM_NO_VALIDATION_FLG)
		return;

	/* If L4 validation was done, check if an error was found. */

	if (cqe->fast_path_cqe.type_error_flags &
	    (ETH_FAST_PATH_RX_CQE_IP_BAD_XSUM_FLG |
	     ETH_FAST_PATH_RX_CQE_L4_BAD_XSUM_FLG))
		qstats->hw_csum_err++;
	else
		skb->ip_summed = CHECKSUM_UNNECESSARY;
}

int bnx2x_rx_int(struct bnx2x_fastpath *fp, int budget)
{
	struct bnx2x *bp = fp->bp;
	u16 bd_cons, bd_prod, bd_prod_fw, comp_ring_cons;
	u16 hw_comp_cons, sw_comp_cons, sw_comp_prod;
	int rx_pkt = 0;

#ifdef BNX2X_STOP_ON_ERROR
	if (unlikely(bp->panic))
		return 0;
#endif

	/* CQ "next element" is of the size of the regular element,
	   that's why it's ok here */
	hw_comp_cons = le16_to_cpu(*fp->rx_cons_sb);
	if ((hw_comp_cons & MAX_RCQ_DESC_CNT) == MAX_RCQ_DESC_CNT)
		hw_comp_cons++;

	bd_cons = fp->rx_bd_cons;
	bd_prod = fp->rx_bd_prod;
	bd_prod_fw = bd_prod;
	sw_comp_cons = fp->rx_comp_cons;
	sw_comp_prod = fp->rx_comp_prod;

	/* Memory barrier necessary as speculative reads of the rx
	 * buffer can be ahead of the index in the status block
	 */
	rmb();

	DP(NETIF_MSG_RX_STATUS,
	   "queue[%d]:  hw_comp_cons %u  sw_comp_cons %u\n",
	   fp->index, hw_comp_cons, sw_comp_cons);

	while (sw_comp_cons != hw_comp_cons) {
		struct sw_rx_bd *rx_buf = NULL;
		struct sk_buff *skb;
		union eth_rx_cqe *cqe;
		struct eth_fast_path_rx_cqe *cqe_fp;
		u8 cqe_fp_flags;
		enum eth_rx_cqe_type cqe_fp_type;
		u16 len, pad, queue;
		u8 *data;
		bool l4_rxhash;

#ifdef BNX2X_STOP_ON_ERROR
		if (unlikely(bp->panic))
			return 0;
#endif

		comp_ring_cons = RCQ_BD(sw_comp_cons);
		bd_prod = RX_BD(bd_prod);
		bd_cons = RX_BD(bd_cons);

		cqe = &fp->rx_comp_ring[comp_ring_cons];
		cqe_fp = &cqe->fast_path_cqe;
		cqe_fp_flags = cqe_fp->type_error_flags;
		cqe_fp_type = cqe_fp_flags & ETH_FAST_PATH_RX_CQE_TYPE;

		DP(NETIF_MSG_RX_STATUS,
		   "CQE type %x  err %x  status %x  queue %x  vlan %x  len %u\n",
		   CQE_TYPE(cqe_fp_flags),
		   cqe_fp_flags, cqe_fp->status_flags,
		   le32_to_cpu(cqe_fp->rss_hash_result),
		   le16_to_cpu(cqe_fp->vlan_tag),
		   le16_to_cpu(cqe_fp->pkt_len_or_gro_seg_len));

		/* is this a slowpath msg? */
		if (unlikely(CQE_TYPE_SLOW(cqe_fp_type))) {
			bnx2x_sp_event(fp, cqe);
			goto next_cqe;
		}

		rx_buf = &fp->rx_buf_ring[bd_cons];
		data = rx_buf->data;

		if (!CQE_TYPE_FAST(cqe_fp_type)) {
			struct bnx2x_agg_info *tpa_info;
			u16 frag_size, pages;
#ifdef BNX2X_STOP_ON_ERROR
			/* sanity check */
			if (fp->disable_tpa &&
			    (CQE_TYPE_START(cqe_fp_type) ||
			     CQE_TYPE_STOP(cqe_fp_type)))
				BNX2X_ERR("START/STOP packet while disable_tpa type %x\n",
					  CQE_TYPE(cqe_fp_type));
#endif

			if (CQE_TYPE_START(cqe_fp_type)) {
				u16 queue = cqe_fp->queue_index;
				DP(NETIF_MSG_RX_STATUS,
				   "calling tpa_start on queue %d\n",
				   queue);

				bnx2x_tpa_start(fp, queue,
						bd_cons, bd_prod,
						cqe_fp);

				goto next_rx;

			}
			queue = cqe->end_agg_cqe.queue_index;
			tpa_info = &fp->tpa_info[queue];
			DP(NETIF_MSG_RX_STATUS,
			   "calling tpa_stop on queue %d\n",
			   queue);

			frag_size = le16_to_cpu(cqe->end_agg_cqe.pkt_len) -
				    tpa_info->len_on_bd;

			if (fp->mode == TPA_MODE_GRO)
				pages = (frag_size + tpa_info->full_page - 1) /
					 tpa_info->full_page;
			else
				pages = SGE_PAGE_ALIGN(frag_size) >>
					SGE_PAGE_SHIFT;

			bnx2x_tpa_stop(bp, fp, tpa_info, pages,
				       &cqe->end_agg_cqe, comp_ring_cons);
#ifdef BNX2X_STOP_ON_ERROR
			if (bp->panic)
				return 0;
#endif

			bnx2x_update_sge_prod(fp, pages, &cqe->end_agg_cqe);
			goto next_cqe;
		}
		/* non TPA */
		len = le16_to_cpu(cqe_fp->pkt_len_or_gro_seg_len);
		pad = cqe_fp->placement_offset;
		dma_sync_single_for_cpu(&bp->pdev->dev,
					dma_unmap_addr(rx_buf, mapping),
					pad + RX_COPY_THRESH,
					DMA_FROM_DEVICE);
		pad += NET_SKB_PAD;
		prefetch(data + pad); /* speedup eth_type_trans() */
		/* is this an error packet? */
		if (unlikely(cqe_fp_flags & ETH_RX_ERROR_FALGS)) {
			DP(NETIF_MSG_RX_ERR | NETIF_MSG_RX_STATUS,
			   "ERROR  flags %x  rx packet %u\n",
			   cqe_fp_flags, sw_comp_cons);
			bnx2x_fp_qstats(bp, fp)->rx_err_discard_pkt++;
			goto reuse_rx;
		}

		/* Since we don't have a jumbo ring
		 * copy small packets if mtu > 1500
		 */
		if ((bp->dev->mtu > ETH_MAX_PACKET_SIZE) &&
		    (len <= RX_COPY_THRESH)) {
			skb = netdev_alloc_skb_ip_align(bp->dev, len);
			if (skb == NULL) {
				DP(NETIF_MSG_RX_ERR | NETIF_MSG_RX_STATUS,
				   "ERROR  packet dropped because of alloc failure\n");
				bnx2x_fp_qstats(bp, fp)->rx_skb_alloc_failed++;
				goto reuse_rx;
			}
			memcpy(skb->data, data + pad, len);
			bnx2x_reuse_rx_data(fp, bd_cons, bd_prod);
		} else {
			if (likely(bnx2x_alloc_rx_data(bp, fp, bd_prod) == 0)) {
				dma_unmap_single(&bp->pdev->dev,
						 dma_unmap_addr(rx_buf, mapping),
						 fp->rx_buf_size,
						 DMA_FROM_DEVICE);
				skb = build_skb(data, fp->rx_frag_size);
				if (unlikely(!skb)) {
					bnx2x_frag_free(fp, data);
					bnx2x_fp_qstats(bp, fp)->
							rx_skb_alloc_failed++;
					goto next_rx;
				}
				skb_reserve(skb, pad);
			} else {
				DP(NETIF_MSG_RX_ERR | NETIF_MSG_RX_STATUS,
				   "ERROR  packet dropped because of alloc failure\n");
				bnx2x_fp_qstats(bp, fp)->rx_skb_alloc_failed++;
reuse_rx:
				bnx2x_reuse_rx_data(fp, bd_cons, bd_prod);
				goto next_rx;
			}
		}

		skb_put(skb, len);
		skb->protocol = eth_type_trans(skb, bp->dev);

		/* Set Toeplitz hash for a none-LRO skb */
		skb->rxhash = bnx2x_get_rxhash(bp, cqe_fp, &l4_rxhash);
		skb->l4_rxhash = l4_rxhash;

		skb_checksum_none_assert(skb);

		if (bp->dev->features & NETIF_F_RXCSUM)
			bnx2x_csum_validate(skb, cqe, fp,
					    bnx2x_fp_qstats(bp, fp));

		skb_record_rx_queue(skb, fp->rx_queue);

		if (le16_to_cpu(cqe_fp->pars_flags.flags) &
		    PARSING_FLAGS_VLAN)
			__vlan_hwaccel_put_tag(skb,
					       le16_to_cpu(cqe_fp->vlan_tag));
		napi_gro_receive(&fp->napi, skb);


next_rx:
		rx_buf->data = NULL;

		bd_cons = NEXT_RX_IDX(bd_cons);
		bd_prod = NEXT_RX_IDX(bd_prod);
		bd_prod_fw = NEXT_RX_IDX(bd_prod_fw);
		rx_pkt++;
next_cqe:
		sw_comp_prod = NEXT_RCQ_IDX(sw_comp_prod);
		sw_comp_cons = NEXT_RCQ_IDX(sw_comp_cons);

		if (rx_pkt == budget)
			break;
	} /* while */

	fp->rx_bd_cons = bd_cons;
	fp->rx_bd_prod = bd_prod_fw;
	fp->rx_comp_cons = sw_comp_cons;
	fp->rx_comp_prod = sw_comp_prod;

	/* Update producers */
	bnx2x_update_rx_prod(bp, fp, bd_prod_fw, sw_comp_prod,
			     fp->rx_sge_prod);

	fp->rx_pkt += rx_pkt;
	fp->rx_calls++;

	return rx_pkt;
}

static irqreturn_t bnx2x_msix_fp_int(int irq, void *fp_cookie)
{
	struct bnx2x_fastpath *fp = fp_cookie;
	struct bnx2x *bp = fp->bp;
	u8 cos;

	DP(NETIF_MSG_INTR,
	   "got an MSI-X interrupt on IDX:SB [fp %d fw_sd %d igusb %d]\n",
	   fp->index, fp->fw_sb_id, fp->igu_sb_id);
	bnx2x_ack_sb(bp, fp->igu_sb_id, USTORM_ID, 0, IGU_INT_DISABLE, 0);

#ifdef BNX2X_STOP_ON_ERROR
	if (unlikely(bp->panic))
		return IRQ_HANDLED;
#endif

	/* Handle Rx and Tx according to MSI-X vector */
	prefetch(fp->rx_cons_sb);

	for_each_cos_in_tx_queue(fp, cos)
		prefetch(fp->txdata_ptr[cos]->tx_cons_sb);

	prefetch(&fp->sb_running_index[SM_RX_ID]);
	napi_schedule(&bnx2x_fp(bp, fp->index, napi));

	return IRQ_HANDLED;
}

/* HW Lock for shared dual port PHYs */
void bnx2x_acquire_phy_lock(struct bnx2x *bp)
{
	mutex_lock(&bp->port.phy_mutex);

	bnx2x_acquire_hw_lock(bp, HW_LOCK_RESOURCE_MDIO);
}

void bnx2x_release_phy_lock(struct bnx2x *bp)
{
	bnx2x_release_hw_lock(bp, HW_LOCK_RESOURCE_MDIO);

	mutex_unlock(&bp->port.phy_mutex);
}

/* calculates MF speed according to current linespeed and MF configuration */
u16 bnx2x_get_mf_speed(struct bnx2x *bp)
{
	u16 line_speed = bp->link_vars.line_speed;
	if (IS_MF(bp)) {
		u16 maxCfg = bnx2x_extract_max_cfg(bp,
						   bp->mf_config[BP_VN(bp)]);

		/* Calculate the current MAX line speed limit for the MF
		 * devices
		 */
		if (IS_MF_SI(bp))
			line_speed = (line_speed * maxCfg) / 100;
		else { /* SD mode */
			u16 vn_max_rate = maxCfg * 100;

			if (vn_max_rate < line_speed)
				line_speed = vn_max_rate;
		}
	}

	return line_speed;
}

/**
 * bnx2x_fill_report_data - fill link report data to report
 *
 * @bp:		driver handle
 * @data:	link state to update
 *
 * It uses a none-atomic bit operations because is called under the mutex.
 */
static void bnx2x_fill_report_data(struct bnx2x *bp,
				   struct bnx2x_link_report_data *data)
{
	u16 line_speed = bnx2x_get_mf_speed(bp);

	memset(data, 0, sizeof(*data));

	/* Fill the report data: efective line speed */
	data->line_speed = line_speed;

	/* Link is down */
	if (!bp->link_vars.link_up || (bp->flags & MF_FUNC_DIS))
		__set_bit(BNX2X_LINK_REPORT_LINK_DOWN,
			  &data->link_report_flags);

	/* Full DUPLEX */
	if (bp->link_vars.duplex == DUPLEX_FULL)
		__set_bit(BNX2X_LINK_REPORT_FD, &data->link_report_flags);

	/* Rx Flow Control is ON */
	if (bp->link_vars.flow_ctrl & BNX2X_FLOW_CTRL_RX)
		__set_bit(BNX2X_LINK_REPORT_RX_FC_ON, &data->link_report_flags);

	/* Tx Flow Control is ON */
	if (bp->link_vars.flow_ctrl & BNX2X_FLOW_CTRL_TX)
		__set_bit(BNX2X_LINK_REPORT_TX_FC_ON, &data->link_report_flags);
}

/**
 * bnx2x_link_report - report link status to OS.
 *
 * @bp:		driver handle
 *
 * Calls the __bnx2x_link_report() under the same locking scheme
 * as a link/PHY state managing code to ensure a consistent link
 * reporting.
 */

void bnx2x_link_report(struct bnx2x *bp)
{
	bnx2x_acquire_phy_lock(bp);
	__bnx2x_link_report(bp);
	bnx2x_release_phy_lock(bp);
}

/**
 * __bnx2x_link_report - report link status to OS.
 *
 * @bp:		driver handle
 *
 * None atomic inmlementation.
 * Should be called under the phy_lock.
 */
void __bnx2x_link_report(struct bnx2x *bp)
{
	struct bnx2x_link_report_data cur_data;

	/* reread mf_cfg */
	if (IS_PF(bp) && !CHIP_IS_E1(bp))
		bnx2x_read_mf_cfg(bp);

	/* Read the current link report info */
	bnx2x_fill_report_data(bp, &cur_data);

	/* Don't report link down or exactly the same link status twice */
	if (!memcmp(&cur_data, &bp->last_reported_link, sizeof(cur_data)) ||
	    (test_bit(BNX2X_LINK_REPORT_LINK_DOWN,
		      &bp->last_reported_link.link_report_flags) &&
	     test_bit(BNX2X_LINK_REPORT_LINK_DOWN,
		      &cur_data.link_report_flags)))
		return;

	bp->link_cnt++;

	/* We are going to report a new link parameters now -
	 * remember the current data for the next time.
	 */
	memcpy(&bp->last_reported_link, &cur_data, sizeof(cur_data));

	if (test_bit(BNX2X_LINK_REPORT_LINK_DOWN,
		     &cur_data.link_report_flags)) {
		netif_carrier_off(bp->dev);
		netdev_err(bp->dev, "NIC Link is Down\n");
		return;
	} else {
		const char *duplex;
		const char *flow;

		netif_carrier_on(bp->dev);

		if (test_and_clear_bit(BNX2X_LINK_REPORT_FD,
				       &cur_data.link_report_flags))
			duplex = "full";
		else
			duplex = "half";

		/* Handle the FC at the end so that only these flags would be
		 * possibly set. This way we may easily check if there is no FC
		 * enabled.
		 */
		if (cur_data.link_report_flags) {
			if (test_bit(BNX2X_LINK_REPORT_RX_FC_ON,
				     &cur_data.link_report_flags)) {
				if (test_bit(BNX2X_LINK_REPORT_TX_FC_ON,
				     &cur_data.link_report_flags))
					flow = "ON - receive & transmit";
				else
					flow = "ON - receive";
			} else {
				flow = "ON - transmit";
			}
		} else {
			flow = "none";
		}
		netdev_info(bp->dev, "NIC Link is Up, %d Mbps %s duplex, Flow control: %s\n",
			    cur_data.line_speed, duplex, flow);
	}
}

static void bnx2x_set_next_page_sgl(struct bnx2x_fastpath *fp)
{
	int i;

	for (i = 1; i <= NUM_RX_SGE_PAGES; i++) {
		struct eth_rx_sge *sge;

		sge = &fp->rx_sge_ring[RX_SGE_CNT * i - 2];
		sge->addr_hi =
			cpu_to_le32(U64_HI(fp->rx_sge_mapping +
			BCM_PAGE_SIZE*(i % NUM_RX_SGE_PAGES)));

		sge->addr_lo =
			cpu_to_le32(U64_LO(fp->rx_sge_mapping +
			BCM_PAGE_SIZE*(i % NUM_RX_SGE_PAGES)));
	}
}

static void bnx2x_free_tpa_pool(struct bnx2x *bp,
				struct bnx2x_fastpath *fp, int last)
{
	int i;

	for (i = 0; i < last; i++) {
		struct bnx2x_agg_info *tpa_info = &fp->tpa_info[i];
		struct sw_rx_bd *first_buf = &tpa_info->first_buf;
		u8 *data = first_buf->data;

		if (data == NULL) {
			DP(NETIF_MSG_IFDOWN, "tpa bin %d empty on free\n", i);
			continue;
		}
		if (tpa_info->tpa_state == BNX2X_TPA_START)
			dma_unmap_single(&bp->pdev->dev,
					 dma_unmap_addr(first_buf, mapping),
					 fp->rx_buf_size, DMA_FROM_DEVICE);
		bnx2x_frag_free(fp, data);
		first_buf->data = NULL;
	}
}

void bnx2x_init_rx_rings_cnic(struct bnx2x *bp)
{
	int j;

	for_each_rx_queue_cnic(bp, j) {
		struct bnx2x_fastpath *fp = &bp->fp[j];

		fp->rx_bd_cons = 0;

		/* Activate BD ring */
		/* Warning!
		 * this will generate an interrupt (to the TSTORM)
		 * must only be done after chip is initialized
		 */
		bnx2x_update_rx_prod(bp, fp, fp->rx_bd_prod, fp->rx_comp_prod,
				     fp->rx_sge_prod);
	}
}

void bnx2x_init_rx_rings(struct bnx2x *bp)
{
	int func = BP_FUNC(bp);
	u16 ring_prod;
	int i, j;

	/* Allocate TPA resources */
	for_each_eth_queue(bp, j) {
		struct bnx2x_fastpath *fp = &bp->fp[j];

		DP(NETIF_MSG_IFUP,
		   "mtu %d  rx_buf_size %d\n", bp->dev->mtu, fp->rx_buf_size);

		if (!fp->disable_tpa) {
			/* Fill the per-aggregtion pool */
			for (i = 0; i < MAX_AGG_QS(bp); i++) {
				struct bnx2x_agg_info *tpa_info =
					&fp->tpa_info[i];
				struct sw_rx_bd *first_buf =
					&tpa_info->first_buf;

				first_buf->data = bnx2x_frag_alloc(fp);
				if (!first_buf->data) {
					BNX2X_ERR("Failed to allocate TPA skb pool for queue[%d] - disabling TPA on this queue!\n",
						  j);
					bnx2x_free_tpa_pool(bp, fp, i);
					fp->disable_tpa = 1;
					break;
				}
				dma_unmap_addr_set(first_buf, mapping, 0);
				tpa_info->tpa_state = BNX2X_TPA_STOP;
			}

			/* "next page" elements initialization */
			bnx2x_set_next_page_sgl(fp);

			/* set SGEs bit mask */
			bnx2x_init_sge_ring_bit_mask(fp);

			/* Allocate SGEs and initialize the ring elements */
			for (i = 0, ring_prod = 0;
			     i < MAX_RX_SGE_CNT*NUM_RX_SGE_PAGES; i++) {

				if (bnx2x_alloc_rx_sge(bp, fp, ring_prod) < 0) {
					BNX2X_ERR("was only able to allocate %d rx sges\n",
						  i);
					BNX2X_ERR("disabling TPA for queue[%d]\n",
						  j);
					/* Cleanup already allocated elements */
					bnx2x_free_rx_sge_range(bp, fp,
								ring_prod);
					bnx2x_free_tpa_pool(bp, fp,
							    MAX_AGG_QS(bp));
					fp->disable_tpa = 1;
					ring_prod = 0;
					break;
				}
				ring_prod = NEXT_SGE_IDX(ring_prod);
			}

			fp->rx_sge_prod = ring_prod;
		}
	}

	for_each_eth_queue(bp, j) {
		struct bnx2x_fastpath *fp = &bp->fp[j];

		fp->rx_bd_cons = 0;

		/* Activate BD ring */
		/* Warning!
		 * this will generate an interrupt (to the TSTORM)
		 * must only be done after chip is initialized
		 */
		bnx2x_update_rx_prod(bp, fp, fp->rx_bd_prod, fp->rx_comp_prod,
				     fp->rx_sge_prod);

		if (j != 0)
			continue;

		if (CHIP_IS_E1(bp)) {
			REG_WR(bp, BAR_USTRORM_INTMEM +
			       USTORM_MEM_WORKAROUND_ADDRESS_OFFSET(func),
			       U64_LO(fp->rx_comp_mapping));
			REG_WR(bp, BAR_USTRORM_INTMEM +
			       USTORM_MEM_WORKAROUND_ADDRESS_OFFSET(func) + 4,
			       U64_HI(fp->rx_comp_mapping));
		}
	}
}

static void bnx2x_free_tx_skbs_queue(struct bnx2x_fastpath *fp)
{
	u8 cos;
	struct bnx2x *bp = fp->bp;

	for_each_cos_in_tx_queue(fp, cos) {
		struct bnx2x_fp_txdata *txdata = fp->txdata_ptr[cos];
		unsigned pkts_compl = 0, bytes_compl = 0;

		u16 sw_prod = txdata->tx_pkt_prod;
		u16 sw_cons = txdata->tx_pkt_cons;

		while (sw_cons != sw_prod) {
			bnx2x_free_tx_pkt(bp, txdata, TX_BD(sw_cons),
					  &pkts_compl, &bytes_compl);
			sw_cons++;
		}

		netdev_tx_reset_queue(
			netdev_get_tx_queue(bp->dev,
					    txdata->txq_index));
	}
}

static void bnx2x_free_tx_skbs_cnic(struct bnx2x *bp)
{
	int i;

	for_each_tx_queue_cnic(bp, i) {
		bnx2x_free_tx_skbs_queue(&bp->fp[i]);
	}
}

static void bnx2x_free_tx_skbs(struct bnx2x *bp)
{
	int i;

	for_each_eth_queue(bp, i) {
		bnx2x_free_tx_skbs_queue(&bp->fp[i]);
	}
}

static void bnx2x_free_rx_bds(struct bnx2x_fastpath *fp)
{
	struct bnx2x *bp = fp->bp;
	int i;

	/* ring wasn't allocated */
	if (fp->rx_buf_ring == NULL)
		return;

	for (i = 0; i < NUM_RX_BD; i++) {
		struct sw_rx_bd *rx_buf = &fp->rx_buf_ring[i];
		u8 *data = rx_buf->data;

		if (data == NULL)
			continue;
		dma_unmap_single(&bp->pdev->dev,
				 dma_unmap_addr(rx_buf, mapping),
				 fp->rx_buf_size, DMA_FROM_DEVICE);

		rx_buf->data = NULL;
		bnx2x_frag_free(fp, data);
	}
}

static void bnx2x_free_rx_skbs_cnic(struct bnx2x *bp)
{
	int j;

	for_each_rx_queue_cnic(bp, j) {
		bnx2x_free_rx_bds(&bp->fp[j]);
	}
}

static void bnx2x_free_rx_skbs(struct bnx2x *bp)
{
	int j;

	for_each_eth_queue(bp, j) {
		struct bnx2x_fastpath *fp = &bp->fp[j];

		bnx2x_free_rx_bds(fp);

		if (!fp->disable_tpa)
			bnx2x_free_tpa_pool(bp, fp, MAX_AGG_QS(bp));
	}
}

void bnx2x_free_skbs_cnic(struct bnx2x *bp)
{
	bnx2x_free_tx_skbs_cnic(bp);
	bnx2x_free_rx_skbs_cnic(bp);
}

void bnx2x_free_skbs(struct bnx2x *bp)
{
	bnx2x_free_tx_skbs(bp);
	bnx2x_free_rx_skbs(bp);
}

void bnx2x_update_max_mf_config(struct bnx2x *bp, u32 value)
{
	/* load old values */
	u32 mf_cfg = bp->mf_config[BP_VN(bp)];

	if (value != bnx2x_extract_max_cfg(bp, mf_cfg)) {
		/* leave all but MAX value */
		mf_cfg &= ~FUNC_MF_CFG_MAX_BW_MASK;

		/* set new MAX value */
		mf_cfg |= (value << FUNC_MF_CFG_MAX_BW_SHIFT)
				& FUNC_MF_CFG_MAX_BW_MASK;

		bnx2x_fw_command(bp, DRV_MSG_CODE_SET_MF_BW, mf_cfg);
	}
}

/**
 * bnx2x_free_msix_irqs - free previously requested MSI-X IRQ vectors
 *
 * @bp:		driver handle
 * @nvecs:	number of vectors to be released
 */
static void bnx2x_free_msix_irqs(struct bnx2x *bp, int nvecs)
{
	int i, offset = 0;

	if (nvecs == offset)
		return;

	/* VFs don't have a default SB */
	if (IS_PF(bp)) {
		free_irq(bp->msix_table[offset].vector, bp->dev);
		DP(NETIF_MSG_IFDOWN, "released sp irq (%d)\n",
		   bp->msix_table[offset].vector);
		offset++;
	}

	if (CNIC_SUPPORT(bp)) {
		if (nvecs == offset)
			return;
		offset++;
	}

	for_each_eth_queue(bp, i) {
		if (nvecs == offset)
			return;
		DP(NETIF_MSG_IFDOWN, "about to release fp #%d->%d irq\n",
		   i, bp->msix_table[offset].vector);

		free_irq(bp->msix_table[offset++].vector, &bp->fp[i]);
	}
}

void bnx2x_free_irq(struct bnx2x *bp)
{
	if (bp->flags & USING_MSIX_FLAG &&
	    !(bp->flags & USING_SINGLE_MSIX_FLAG)) {
		int nvecs = BNX2X_NUM_ETH_QUEUES(bp) + CNIC_SUPPORT(bp);

		/* vfs don't have a default status block */
		if (IS_PF(bp))
			nvecs++;

		bnx2x_free_msix_irqs(bp, nvecs);
	} else {
		free_irq(bp->dev->irq, bp->dev);
	}
}

int bnx2x_enable_msix(struct bnx2x *bp)
{
	int msix_vec = 0, i, rc;

	/* VFs don't have a default status block */
	if (IS_PF(bp)) {
		bp->msix_table[msix_vec].entry = msix_vec;
		BNX2X_DEV_INFO("msix_table[0].entry = %d (slowpath)\n",
			       bp->msix_table[0].entry);
		msix_vec++;
	}

	/* Cnic requires an msix vector for itself */
	if (CNIC_SUPPORT(bp)) {
		bp->msix_table[msix_vec].entry = msix_vec;
		BNX2X_DEV_INFO("msix_table[%d].entry = %d (CNIC)\n",
			       msix_vec, bp->msix_table[msix_vec].entry);
		msix_vec++;
	}

	/* We need separate vectors for ETH queues only (not FCoE) */
	for_each_eth_queue(bp, i) {
		bp->msix_table[msix_vec].entry = msix_vec;
		BNX2X_DEV_INFO("msix_table[%d].entry = %d (fastpath #%u)\n",
			       msix_vec, msix_vec, i);
		msix_vec++;
	}

	DP(BNX2X_MSG_SP, "about to request enable msix with %d vectors\n",
	   msix_vec);

	rc = pci_enable_msix(bp->pdev, &bp->msix_table[0], msix_vec);

	/*
	 * reconfigure number of tx/rx queues according to available
	 * MSI-X vectors
	 */
	if (rc >= BNX2X_MIN_MSIX_VEC_CNT(bp)) {
		/* how less vectors we will have? */
		int diff = msix_vec - rc;

		BNX2X_DEV_INFO("Trying to use less MSI-X vectors: %d\n", rc);

		rc = pci_enable_msix(bp->pdev, &bp->msix_table[0], rc);

		if (rc) {
			BNX2X_DEV_INFO("MSI-X is not attainable rc %d\n", rc);
			goto no_msix;
		}
		/*
		 * decrease number of queues by number of unallocated entries
		 */
		bp->num_ethernet_queues -= diff;
		bp->num_queues = bp->num_ethernet_queues + bp->num_cnic_queues;

		BNX2X_DEV_INFO("New queue configuration set: %d\n",
			       bp->num_queues);
	} else if (rc > 0) {
		/* Get by with single vector */
		rc = pci_enable_msix(bp->pdev, &bp->msix_table[0], 1);
		if (rc) {
			BNX2X_DEV_INFO("Single MSI-X is not attainable rc %d\n",
				       rc);
			goto no_msix;
		}

		BNX2X_DEV_INFO("Using single MSI-X vector\n");
		bp->flags |= USING_SINGLE_MSIX_FLAG;

		BNX2X_DEV_INFO("set number of queues to 1\n");
		bp->num_ethernet_queues = 1;
		bp->num_queues = bp->num_ethernet_queues + bp->num_cnic_queues;
	} else if (rc < 0) {
		BNX2X_DEV_INFO("MSI-X is not attainable  rc %d\n", rc);
		goto no_msix;
	}

	bp->flags |= USING_MSIX_FLAG;

	return 0;

no_msix:
	/* fall to INTx if not enough memory */
	if (rc == -ENOMEM)
		bp->flags |= DISABLE_MSI_FLAG;

	return rc;
}

static int bnx2x_req_msix_irqs(struct bnx2x *bp)
{
	int i, rc, offset = 0;

	/* no default status block for vf */
	if (IS_PF(bp)) {
		rc = request_irq(bp->msix_table[offset++].vector,
				 bnx2x_msix_sp_int, 0,
				 bp->dev->name, bp->dev);
		if (rc) {
			BNX2X_ERR("request sp irq failed\n");
			return -EBUSY;
		}
	}

	if (CNIC_SUPPORT(bp))
		offset++;

	for_each_eth_queue(bp, i) {
		struct bnx2x_fastpath *fp = &bp->fp[i];
		snprintf(fp->name, sizeof(fp->name), "%s-fp-%d",
			 bp->dev->name, i);

		rc = request_irq(bp->msix_table[offset].vector,
				 bnx2x_msix_fp_int, 0, fp->name, fp);
		if (rc) {
			BNX2X_ERR("request fp #%d irq (%d) failed  rc %d\n", i,
			      bp->msix_table[offset].vector, rc);
			bnx2x_free_msix_irqs(bp, offset);
			return -EBUSY;
		}

		offset++;
	}

	i = BNX2X_NUM_ETH_QUEUES(bp);
	if (IS_PF(bp)) {
		offset = 1 + CNIC_SUPPORT(bp);
		netdev_info(bp->dev,
			    "using MSI-X  IRQs: sp %d  fp[%d] %d ... fp[%d] %d\n",
			    bp->msix_table[0].vector,
			    0, bp->msix_table[offset].vector,
			    i - 1, bp->msix_table[offset + i - 1].vector);
	} else {
		offset = CNIC_SUPPORT(bp);
		netdev_info(bp->dev,
			    "using MSI-X  IRQs: fp[%d] %d ... fp[%d] %d\n",
			    0, bp->msix_table[offset].vector,
			    i - 1, bp->msix_table[offset + i - 1].vector);
	}
	return 0;
}

int bnx2x_enable_msi(struct bnx2x *bp)
{
	int rc;

	rc = pci_enable_msi(bp->pdev);
	if (rc) {
		BNX2X_DEV_INFO("MSI is not attainable\n");
		return -1;
	}
	bp->flags |= USING_MSI_FLAG;

	return 0;
}

static int bnx2x_req_irq(struct bnx2x *bp)
{
	unsigned long flags;
	unsigned int irq;

	if (bp->flags & (USING_MSI_FLAG | USING_MSIX_FLAG))
		flags = 0;
	else
		flags = IRQF_SHARED;

	if (bp->flags & USING_MSIX_FLAG)
		irq = bp->msix_table[0].vector;
	else
		irq = bp->pdev->irq;

	return request_irq(irq, bnx2x_interrupt, flags, bp->dev->name, bp->dev);
}

static int bnx2x_setup_irqs(struct bnx2x *bp)
{
	int rc = 0;
	if (bp->flags & USING_MSIX_FLAG &&
	    !(bp->flags & USING_SINGLE_MSIX_FLAG)) {
		rc = bnx2x_req_msix_irqs(bp);
		if (rc)
			return rc;
	} else {
		bnx2x_ack_int(bp);
		rc = bnx2x_req_irq(bp);
		if (rc) {
			BNX2X_ERR("IRQ request failed  rc %d, aborting\n", rc);
			return rc;
		}
		if (bp->flags & USING_MSI_FLAG) {
			bp->dev->irq = bp->pdev->irq;
			netdev_info(bp->dev, "using MSI IRQ %d\n",
				    bp->dev->irq);
		}
		if (bp->flags & USING_MSIX_FLAG) {
			bp->dev->irq = bp->msix_table[0].vector;
			netdev_info(bp->dev, "using MSIX IRQ %d\n",
				    bp->dev->irq);
		}
	}

	return 0;
}

static void bnx2x_napi_enable_cnic(struct bnx2x *bp)
{
	int i;

	for_each_rx_queue_cnic(bp, i)
		napi_enable(&bnx2x_fp(bp, i, napi));
}

static void bnx2x_napi_enable(struct bnx2x *bp)
{
	int i;

	for_each_eth_queue(bp, i)
		napi_enable(&bnx2x_fp(bp, i, napi));
}

static void bnx2x_napi_disable_cnic(struct bnx2x *bp)
{
	int i;

	for_each_rx_queue_cnic(bp, i)
		napi_disable(&bnx2x_fp(bp, i, napi));
}

static void bnx2x_napi_disable(struct bnx2x *bp)
{
	int i;

	for_each_eth_queue(bp, i)
		napi_disable(&bnx2x_fp(bp, i, napi));
}

void bnx2x_netif_start(struct bnx2x *bp)
{
	if (netif_running(bp->dev)) {
		bnx2x_napi_enable(bp);
		if (CNIC_LOADED(bp))
			bnx2x_napi_enable_cnic(bp);
		bnx2x_int_enable(bp);
		if (bp->state == BNX2X_STATE_OPEN)
			netif_tx_wake_all_queues(bp->dev);
	}
}

void bnx2x_netif_stop(struct bnx2x *bp, int disable_hw)
{
	bnx2x_int_disable_sync(bp, disable_hw);
	bnx2x_napi_disable(bp);
	if (CNIC_LOADED(bp))
		bnx2x_napi_disable_cnic(bp);
}

u16 bnx2x_select_queue(struct net_device *dev, struct sk_buff *skb)
{
	struct bnx2x *bp = netdev_priv(dev);

	if (CNIC_LOADED(bp) && !NO_FCOE(bp)) {
		struct ethhdr *hdr = (struct ethhdr *)skb->data;
		u16 ether_type = ntohs(hdr->h_proto);

		/* Skip VLAN tag if present */
		if (ether_type == ETH_P_8021Q) {
			struct vlan_ethhdr *vhdr =
				(struct vlan_ethhdr *)skb->data;

			ether_type = ntohs(vhdr->h_vlan_encapsulated_proto);
		}

		/* If ethertype is FCoE or FIP - use FCoE ring */
		if ((ether_type == ETH_P_FCOE) || (ether_type == ETH_P_FIP))
			return bnx2x_fcoe_tx(bp, txq_index);
	}

	/* select a non-FCoE queue */
	return __skb_tx_hash(dev, skb, BNX2X_NUM_ETH_QUEUES(bp));
}


void bnx2x_set_num_queues(struct bnx2x *bp)
{
	/* RSS queues */
	bp->num_ethernet_queues = bnx2x_calc_num_queues(bp);

	/* override in STORAGE SD modes */
	if (IS_MF_STORAGE_SD(bp) || IS_MF_FCOE_AFEX(bp))
		bp->num_ethernet_queues = 1;

	/* Add special queues */
	bp->num_cnic_queues = CNIC_SUPPORT(bp); /* For FCOE */
	bp->num_queues = bp->num_ethernet_queues + bp->num_cnic_queues;

	BNX2X_DEV_INFO("set number of queues to %d\n", bp->num_queues);
}

/**
 * bnx2x_set_real_num_queues - configure netdev->real_num_[tx,rx]_queues
 *
 * @bp:		Driver handle
 *
 * We currently support for at most 16 Tx queues for each CoS thus we will
 * allocate a multiple of 16 for ETH L2 rings according to the value of the
 * bp->max_cos.
 *
 * If there is an FCoE L2 queue the appropriate Tx queue will have the next
 * index after all ETH L2 indices.
 *
 * If the actual number of Tx queues (for each CoS) is less than 16 then there
 * will be the holes at the end of each group of 16 ETh L2 indices (0..15,
 * 16..31,...) with indicies that are not coupled with any real Tx queue.
 *
 * The proper configuration of skb->queue_mapping is handled by
 * bnx2x_select_queue() and __skb_tx_hash().
 *
 * bnx2x_setup_tc() takes care of the proper TC mappings so that __skb_tx_hash()
 * will return a proper Tx index if TC is enabled (netdev->num_tc > 0).
 */
static int bnx2x_set_real_num_queues(struct bnx2x *bp, int include_cnic)
{
	int rc, tx, rx;

	tx = BNX2X_NUM_ETH_QUEUES(bp) * bp->max_cos;
	rx = BNX2X_NUM_ETH_QUEUES(bp);

/* account for fcoe queue */
	if (include_cnic && !NO_FCOE(bp)) {
		rx++;
		tx++;
	}

	rc = netif_set_real_num_tx_queues(bp->dev, tx);
	if (rc) {
		BNX2X_ERR("Failed to set real number of Tx queues: %d\n", rc);
		return rc;
	}
	rc = netif_set_real_num_rx_queues(bp->dev, rx);
	if (rc) {
		BNX2X_ERR("Failed to set real number of Rx queues: %d\n", rc);
		return rc;
	}

	DP(NETIF_MSG_IFUP, "Setting real num queues to (tx, rx) (%d, %d)\n",
			  tx, rx);

	return rc;
}

static void bnx2x_set_rx_buf_size(struct bnx2x *bp)
{
	int i;

	for_each_queue(bp, i) {
		struct bnx2x_fastpath *fp = &bp->fp[i];
		u32 mtu;

		/* Always use a mini-jumbo MTU for the FCoE L2 ring */
		if (IS_FCOE_IDX(i))
			/*
			 * Although there are no IP frames expected to arrive to
			 * this ring we still want to add an
			 * IP_HEADER_ALIGNMENT_PADDING to prevent a buffer
			 * overrun attack.
			 */
			mtu = BNX2X_FCOE_MINI_JUMBO_MTU;
		else
			mtu = bp->dev->mtu;
		fp->rx_buf_size = BNX2X_FW_RX_ALIGN_START +
				  IP_HEADER_ALIGNMENT_PADDING +
				  ETH_OVREHEAD +
				  mtu +
				  BNX2X_FW_RX_ALIGN_END;
		/* Note : rx_buf_size doesnt take into account NET_SKB_PAD */
		if (fp->rx_buf_size + NET_SKB_PAD <= PAGE_SIZE)
			fp->rx_frag_size = fp->rx_buf_size + NET_SKB_PAD;
		else
			fp->rx_frag_size = 0;
	}
}

static int bnx2x_init_rss_pf(struct bnx2x *bp)
{
	int i;
	u8 num_eth_queues = BNX2X_NUM_ETH_QUEUES(bp);

	/* Prepare the initial contents fo the indirection table if RSS is
	 * enabled
	 */
	for (i = 0; i < sizeof(bp->rss_conf_obj.ind_table); i++)
		bp->rss_conf_obj.ind_table[i] =
			bp->fp->cl_id +
			ethtool_rxfh_indir_default(i, num_eth_queues);

	/*
	 * For 57710 and 57711 SEARCHER configuration (rss_keys) is
	 * per-port, so if explicit configuration is needed , do it only
	 * for a PMF.
	 *
	 * For 57712 and newer on the other hand it's a per-function
	 * configuration.
	 */
	return bnx2x_config_rss_eth(bp, bp->port.pmf || !CHIP_IS_E1x(bp));
}

int bnx2x_config_rss_pf(struct bnx2x *bp, struct bnx2x_rss_config_obj *rss_obj,
			bool config_hash)
{
	struct bnx2x_config_rss_params params = {NULL};

	/* Although RSS is meaningless when there is a single HW queue we
	 * still need it enabled in order to have HW Rx hash generated.
	 *
	 * if (!is_eth_multi(bp))
	 *      bp->multi_mode = ETH_RSS_MODE_DISABLED;
	 */

	params.rss_obj = rss_obj;

	__set_bit(RAMROD_COMP_WAIT, &params.ramrod_flags);

	__set_bit(BNX2X_RSS_MODE_REGULAR, &params.rss_flags);

	/* RSS configuration */
	__set_bit(BNX2X_RSS_IPV4, &params.rss_flags);
	__set_bit(BNX2X_RSS_IPV4_TCP, &params.rss_flags);
	__set_bit(BNX2X_RSS_IPV6, &params.rss_flags);
	__set_bit(BNX2X_RSS_IPV6_TCP, &params.rss_flags);
	if (rss_obj->udp_rss_v4)
		__set_bit(BNX2X_RSS_IPV4_UDP, &params.rss_flags);
	if (rss_obj->udp_rss_v6)
		__set_bit(BNX2X_RSS_IPV6_UDP, &params.rss_flags);

	/* Hash bits */
	params.rss_result_mask = MULTI_MASK;

	memcpy(params.ind_table, rss_obj->ind_table, sizeof(params.ind_table));

	if (config_hash) {
		/* RSS keys */
		prandom_bytes(params.rss_key, sizeof(params.rss_key));
		__set_bit(BNX2X_RSS_SET_SRCH, &params.rss_flags);
	}

	return bnx2x_config_rss(bp, &params);
}

static int bnx2x_init_hw(struct bnx2x *bp, u32 load_code)
{
	struct bnx2x_func_state_params func_params = {NULL};

	/* Prepare parameters for function state transitions */
	__set_bit(RAMROD_COMP_WAIT, &func_params.ramrod_flags);

	func_params.f_obj = &bp->func_obj;
	func_params.cmd = BNX2X_F_CMD_HW_INIT;

	func_params.params.hw_init.load_phase = load_code;

	return bnx2x_func_state_change(bp, &func_params);
}

/*
 * Cleans the object that have internal lists without sending
 * ramrods. Should be run when interrutps are disabled.
 */
static void bnx2x_squeeze_objects(struct bnx2x *bp)
{
	int rc;
	unsigned long ramrod_flags = 0, vlan_mac_flags = 0;
	struct bnx2x_mcast_ramrod_params rparam = {NULL};
	struct bnx2x_vlan_mac_obj *mac_obj = &bp->sp_objs->mac_obj;

	/***************** Cleanup MACs' object first *************************/

	/* Wait for completion of requested */
	__set_bit(RAMROD_COMP_WAIT, &ramrod_flags);
	/* Perform a dry cleanup */
	__set_bit(RAMROD_DRV_CLR_ONLY, &ramrod_flags);

	/* Clean ETH primary MAC */
	__set_bit(BNX2X_ETH_MAC, &vlan_mac_flags);
	rc = mac_obj->delete_all(bp, &bp->sp_objs->mac_obj, &vlan_mac_flags,
				 &ramrod_flags);
	if (rc != 0)
		BNX2X_ERR("Failed to clean ETH MACs: %d\n", rc);

	/* Cleanup UC list */
	vlan_mac_flags = 0;
	__set_bit(BNX2X_UC_LIST_MAC, &vlan_mac_flags);
	rc = mac_obj->delete_all(bp, mac_obj, &vlan_mac_flags,
				 &ramrod_flags);
	if (rc != 0)
		BNX2X_ERR("Failed to clean UC list MACs: %d\n", rc);

	/***************** Now clean mcast object *****************************/
	rparam.mcast_obj = &bp->mcast_obj;
	__set_bit(RAMROD_DRV_CLR_ONLY, &rparam.ramrod_flags);

	/* Add a DEL command... */
	rc = bnx2x_config_mcast(bp, &rparam, BNX2X_MCAST_CMD_DEL);
	if (rc < 0)
		BNX2X_ERR("Failed to add a new DEL command to a multi-cast object: %d\n",
			  rc);

	/* ...and wait until all pending commands are cleared */
	rc = bnx2x_config_mcast(bp, &rparam, BNX2X_MCAST_CMD_CONT);
	while (rc != 0) {
		if (rc < 0) {
			BNX2X_ERR("Failed to clean multi-cast object: %d\n",
				  rc);
			return;
		}

		rc = bnx2x_config_mcast(bp, &rparam, BNX2X_MCAST_CMD_CONT);
	}
}

#ifndef BNX2X_STOP_ON_ERROR
#define LOAD_ERROR_EXIT(bp, label) \
	do { \
		(bp)->state = BNX2X_STATE_ERROR; \
		goto label; \
	} while (0)

#define LOAD_ERROR_EXIT_CNIC(bp, label) \
	do { \
		bp->cnic_loaded = false; \
		goto label; \
	} while (0)
#else /*BNX2X_STOP_ON_ERROR*/
#define LOAD_ERROR_EXIT(bp, label) \
	do { \
		(bp)->state = BNX2X_STATE_ERROR; \
		(bp)->panic = 1; \
		return -EBUSY; \
	} while (0)
#define LOAD_ERROR_EXIT_CNIC(bp, label) \
	do { \
		bp->cnic_loaded = false; \
		(bp)->panic = 1; \
		return -EBUSY; \
	} while (0)
#endif /*BNX2X_STOP_ON_ERROR*/

static void bnx2x_free_fw_stats_mem(struct bnx2x *bp)
{
	BNX2X_PCI_FREE(bp->fw_stats, bp->fw_stats_mapping,
		       bp->fw_stats_data_sz + bp->fw_stats_req_sz);
	return;
}

static int bnx2x_alloc_fw_stats_mem(struct bnx2x *bp)
{
	int num_groups, vf_headroom = 0;
	int is_fcoe_stats = NO_FCOE(bp) ? 0 : 1;

	/* number of queues for statistics is number of eth queues + FCoE */
	u8 num_queue_stats = BNX2X_NUM_ETH_QUEUES(bp) + is_fcoe_stats;

	/* Total number of FW statistics requests =
	 * 1 for port stats + 1 for PF stats + potential 2 for FCoE (fcoe proper
	 * and fcoe l2 queue) stats + num of queues (which includes another 1
	 * for fcoe l2 queue if applicable)
	 */
	bp->fw_stats_num = 2 + is_fcoe_stats + num_queue_stats;

	/* vf stats appear in the request list, but their data is allocated by
	 * the VFs themselves. We don't include them in the bp->fw_stats_num as
	 * it is used to determine where to place the vf stats queries in the
	 * request struct
	 */
	if (IS_SRIOV(bp))
		vf_headroom = bnx2x_vf_headroom(bp);

	/* Request is built from stats_query_header and an array of
	 * stats_query_cmd_group each of which contains
	 * STATS_QUERY_CMD_COUNT rules. The real number or requests is
	 * configured in the stats_query_header.
	 */
	num_groups =
		(((bp->fw_stats_num + vf_headroom) / STATS_QUERY_CMD_COUNT) +
		 (((bp->fw_stats_num + vf_headroom) % STATS_QUERY_CMD_COUNT) ?
		 1 : 0));

	DP(BNX2X_MSG_SP, "stats fw_stats_num %d, vf headroom %d, num_groups %d\n",
	   bp->fw_stats_num, vf_headroom, num_groups);
	bp->fw_stats_req_sz = sizeof(struct stats_query_header) +
		num_groups * sizeof(struct stats_query_cmd_group);

	/* Data for statistics requests + stats_counter
	 * stats_counter holds per-STORM counters that are incremented
	 * when STORM has finished with the current request.
	 * memory for FCoE offloaded statistics are counted anyway,
	 * even if they will not be sent.
	 * VF stats are not accounted for here as the data of VF stats is stored
	 * in memory allocated by the VF, not here.
	 */
	bp->fw_stats_data_sz = sizeof(struct per_port_stats) +
		sizeof(struct per_pf_stats) +
		sizeof(struct fcoe_statistics_params) +
		sizeof(struct per_queue_stats) * num_queue_stats +
		sizeof(struct stats_counter);

	BNX2X_PCI_ALLOC(bp->fw_stats, &bp->fw_stats_mapping,
			bp->fw_stats_data_sz + bp->fw_stats_req_sz);

	/* Set shortcuts */
	bp->fw_stats_req = (struct bnx2x_fw_stats_req *)bp->fw_stats;
	bp->fw_stats_req_mapping = bp->fw_stats_mapping;
	bp->fw_stats_data = (struct bnx2x_fw_stats_data *)
		((u8 *)bp->fw_stats + bp->fw_stats_req_sz);
	bp->fw_stats_data_mapping = bp->fw_stats_mapping +
		bp->fw_stats_req_sz;

	DP(BNX2X_MSG_SP, "statistics request base address set to %x %x",
	   U64_HI(bp->fw_stats_req_mapping),
	   U64_LO(bp->fw_stats_req_mapping));
	DP(BNX2X_MSG_SP, "statistics data base address set to %x %x",
	   U64_HI(bp->fw_stats_data_mapping),
	   U64_LO(bp->fw_stats_data_mapping));
	return 0;

alloc_mem_err:
	bnx2x_free_fw_stats_mem(bp);
	BNX2X_ERR("Can't allocate FW stats memory\n");
	return -ENOMEM;
}

/* send load request to mcp and analyze response */
static int bnx2x_nic_load_request(struct bnx2x *bp, u32 *load_code)
{
	/* init fw_seq */
	bp->fw_seq =
		(SHMEM_RD(bp, func_mb[BP_FW_MB_IDX(bp)].drv_mb_header) &
		 DRV_MSG_SEQ_NUMBER_MASK);
	BNX2X_DEV_INFO("fw_seq 0x%08x\n", bp->fw_seq);

	/* Get current FW pulse sequence */
	bp->fw_drv_pulse_wr_seq =
		(SHMEM_RD(bp, func_mb[BP_FW_MB_IDX(bp)].drv_pulse_mb) &
		 DRV_PULSE_SEQ_MASK);
	BNX2X_DEV_INFO("drv_pulse 0x%x\n", bp->fw_drv_pulse_wr_seq);

	/* load request */
	(*load_code) = bnx2x_fw_command(bp, DRV_MSG_CODE_LOAD_REQ,
					DRV_MSG_CODE_LOAD_REQ_WITH_LFA);

	/* if mcp fails to respond we must abort */
	if (!(*load_code)) {
		BNX2X_ERR("MCP response failure, aborting\n");
		return -EBUSY;
	}

	/* If mcp refused (e.g. other port is in diagnostic mode) we
	 * must abort
	 */
	if ((*load_code) == FW_MSG_CODE_DRV_LOAD_REFUSED) {
		BNX2X_ERR("MCP refused load request, aborting\n");
		return -EBUSY;
	}
	return 0;
}

/* check whether another PF has already loaded FW to chip. In
 * virtualized environments a pf from another VM may have already
 * initialized the device including loading FW
 */
int bnx2x_nic_load_analyze_req(struct bnx2x *bp, u32 load_code)
{
	/* is another pf loaded on this engine? */
	if (load_code != FW_MSG_CODE_DRV_LOAD_COMMON_CHIP &&
	    load_code != FW_MSG_CODE_DRV_LOAD_COMMON) {
		/* build my FW version dword */
		u32 my_fw = (BCM_5710_FW_MAJOR_VERSION) +
			(BCM_5710_FW_MINOR_VERSION << 8) +
			(BCM_5710_FW_REVISION_VERSION << 16) +
			(BCM_5710_FW_ENGINEERING_VERSION << 24);

		/* read loaded FW from chip */
		u32 loaded_fw = REG_RD(bp, XSEM_REG_PRAM);

		DP(BNX2X_MSG_SP, "loaded fw %x, my fw %x\n",
		   loaded_fw, my_fw);

		/* abort nic load if version mismatch */
		if (my_fw != loaded_fw) {
			BNX2X_ERR("bnx2x with FW %x was already loaded which mismatches my %x FW. aborting\n",
				  loaded_fw, my_fw);
			return -EBUSY;
		}
	}
	return 0;
}

/* returns the "mcp load_code" according to global load_count array */
static int bnx2x_nic_load_no_mcp(struct bnx2x *bp, int port)
{
	int path = BP_PATH(bp);

	DP(NETIF_MSG_IFUP, "NO MCP - load counts[%d]      %d, %d, %d\n",
	   path, load_count[path][0], load_count[path][1],
	   load_count[path][2]);
	load_count[path][0]++;
	load_count[path][1 + port]++;
	DP(NETIF_MSG_IFUP, "NO MCP - new load counts[%d]  %d, %d, %d\n",
	   path, load_count[path][0], load_count[path][1],
	   load_count[path][2]);
	if (load_count[path][0] == 1)
		return FW_MSG_CODE_DRV_LOAD_COMMON;
	else if (load_count[path][1 + port] == 1)
		return FW_MSG_CODE_DRV_LOAD_PORT;
	else
		return FW_MSG_CODE_DRV_LOAD_FUNCTION;
}

/* mark PMF if applicable */
static void bnx2x_nic_load_pmf(struct bnx2x *bp, u32 load_code)
{
	if ((load_code == FW_MSG_CODE_DRV_LOAD_COMMON) ||
	    (load_code == FW_MSG_CODE_DRV_LOAD_COMMON_CHIP) ||
	    (load_code == FW_MSG_CODE_DRV_LOAD_PORT)) {
		bp->port.pmf = 1;
		/* We need the barrier to ensure the ordering between the
		 * writing to bp->port.pmf here and reading it from the
		 * bnx2x_periodic_task().
		 */
		smp_mb();
	} else {
		bp->port.pmf = 0;
	}

	DP(NETIF_MSG_LINK, "pmf %d\n", bp->port.pmf);
}

static void bnx2x_nic_load_afex_dcc(struct bnx2x *bp, int load_code)
{
	if (((load_code == FW_MSG_CODE_DRV_LOAD_COMMON) ||
	     (load_code == FW_MSG_CODE_DRV_LOAD_COMMON_CHIP)) &&
	    (bp->common.shmem2_base)) {
		if (SHMEM2_HAS(bp, dcc_support))
			SHMEM2_WR(bp, dcc_support,
				  (SHMEM_DCC_SUPPORT_DISABLE_ENABLE_PF_TLV |
				   SHMEM_DCC_SUPPORT_BANDWIDTH_ALLOCATION_TLV));
		if (SHMEM2_HAS(bp, afex_driver_support))
			SHMEM2_WR(bp, afex_driver_support,
				  SHMEM_AFEX_SUPPORTED_VERSION_ONE);
	}

	/* Set AFEX default VLAN tag to an invalid value */
	bp->afex_def_vlan_tag = -1;
}

/**
 * bnx2x_bz_fp - zero content of the fastpath structure.
 *
 * @bp:		driver handle
 * @index:	fastpath index to be zeroed
 *
 * Makes sure the contents of the bp->fp[index].napi is kept
 * intact.
 */
static void bnx2x_bz_fp(struct bnx2x *bp, int index)
{
	struct bnx2x_fastpath *fp = &bp->fp[index];
	struct bnx2x_fp_stats *fp_stats = &bp->fp_stats[index];

	int cos;
	struct napi_struct orig_napi = fp->napi;
	struct bnx2x_agg_info *orig_tpa_info = fp->tpa_info;
	/* bzero bnx2x_fastpath contents */
	if (bp->stats_init) {
		memset(fp->tpa_info, 0, sizeof(*fp->tpa_info));
		memset(fp, 0, sizeof(*fp));
	} else {
		/* Keep Queue statistics */
		struct bnx2x_eth_q_stats *tmp_eth_q_stats;
		struct bnx2x_eth_q_stats_old *tmp_eth_q_stats_old;

		tmp_eth_q_stats = kzalloc(sizeof(struct bnx2x_eth_q_stats),
					  GFP_KERNEL);
		if (tmp_eth_q_stats)
			memcpy(tmp_eth_q_stats, &fp_stats->eth_q_stats,
			       sizeof(struct bnx2x_eth_q_stats));

		tmp_eth_q_stats_old =
			kzalloc(sizeof(struct bnx2x_eth_q_stats_old),
				GFP_KERNEL);
		if (tmp_eth_q_stats_old)
			memcpy(tmp_eth_q_stats_old, &fp_stats->eth_q_stats_old,
			       sizeof(struct bnx2x_eth_q_stats_old));

		memset(fp->tpa_info, 0, sizeof(*fp->tpa_info));
		memset(fp, 0, sizeof(*fp));

		if (tmp_eth_q_stats) {
			memcpy(&fp_stats->eth_q_stats, tmp_eth_q_stats,
			       sizeof(struct bnx2x_eth_q_stats));
			kfree(tmp_eth_q_stats);
		}

		if (tmp_eth_q_stats_old) {
			memcpy(&fp_stats->eth_q_stats_old, tmp_eth_q_stats_old,
			       sizeof(struct bnx2x_eth_q_stats_old));
			kfree(tmp_eth_q_stats_old);
		}

	}

	/* Restore the NAPI object as it has been already initialized */
	fp->napi = orig_napi;
	fp->tpa_info = orig_tpa_info;
	fp->bp = bp;
	fp->index = index;
	if (IS_ETH_FP(fp))
		fp->max_cos = bp->max_cos;
	else
		/* Special queues support only one CoS */
		fp->max_cos = 1;

	/* Init txdata pointers */
	if (IS_FCOE_FP(fp))
		fp->txdata_ptr[0] = &bp->bnx2x_txq[FCOE_TXQ_IDX(bp)];
	if (IS_ETH_FP(fp))
		for_each_cos_in_tx_queue(fp, cos)
			fp->txdata_ptr[cos] = &bp->bnx2x_txq[cos *
				BNX2X_NUM_ETH_QUEUES(bp) + index];

	/*
	 * set the tpa flag for each queue. The tpa flag determines the queue
	 * minimal size so it must be set prior to queue memory allocation
	 */
	fp->disable_tpa = !(bp->flags & TPA_ENABLE_FLAG ||
				  (bp->flags & GRO_ENABLE_FLAG &&
				   bnx2x_mtu_allows_gro(bp->dev->mtu)));
	if (bp->flags & TPA_ENABLE_FLAG)
		fp->mode = TPA_MODE_LRO;
	else if (bp->flags & GRO_ENABLE_FLAG)
		fp->mode = TPA_MODE_GRO;

	/* We don't want TPA on an FCoE L2 ring */
	if (IS_FCOE_FP(fp))
		fp->disable_tpa = 1;
}

int bnx2x_load_cnic(struct bnx2x *bp)
{
	int i, rc, port = BP_PORT(bp);

	DP(NETIF_MSG_IFUP, "Starting CNIC-related load\n");

	mutex_init(&bp->cnic_mutex);

	if (IS_PF(bp)) {
		rc = bnx2x_alloc_mem_cnic(bp);
		if (rc) {
			BNX2X_ERR("Unable to allocate bp memory for cnic\n");
			LOAD_ERROR_EXIT_CNIC(bp, load_error_cnic0);
		}
	}

	rc = bnx2x_alloc_fp_mem_cnic(bp);
	if (rc) {
		BNX2X_ERR("Unable to allocate memory for cnic fps\n");
		LOAD_ERROR_EXIT_CNIC(bp, load_error_cnic0);
	}

	/* Update the number of queues with the cnic queues */
	rc = bnx2x_set_real_num_queues(bp, 1);
	if (rc) {
		BNX2X_ERR("Unable to set real_num_queues including cnic\n");
		LOAD_ERROR_EXIT_CNIC(bp, load_error_cnic0);
	}

	/* Add all CNIC NAPI objects */
	bnx2x_add_all_napi_cnic(bp);
	DP(NETIF_MSG_IFUP, "cnic napi added\n");
	bnx2x_napi_enable_cnic(bp);

	rc = bnx2x_init_hw_func_cnic(bp);
	if (rc)
		LOAD_ERROR_EXIT_CNIC(bp, load_error_cnic1);

	bnx2x_nic_init_cnic(bp);

	if (IS_PF(bp)) {
		/* Enable Timer scan */
		REG_WR(bp, TM_REG_EN_LINEAR0_TIMER + port*4, 1);

		/* setup cnic queues */
		for_each_cnic_queue(bp, i) {
			rc = bnx2x_setup_queue(bp, &bp->fp[i], 0);
			if (rc) {
				BNX2X_ERR("Queue setup failed\n");
				LOAD_ERROR_EXIT(bp, load_error_cnic2);
			}
		}
	}

	/* Initialize Rx filter. */
	netif_addr_lock_bh(bp->dev);
	bnx2x_set_rx_mode(bp->dev);
	netif_addr_unlock_bh(bp->dev);

	/* re-read iscsi info */
	bnx2x_get_iscsi_info(bp);
	bnx2x_setup_cnic_irq_info(bp);
	bnx2x_setup_cnic_info(bp);
	bp->cnic_loaded = true;
	if (bp->state == BNX2X_STATE_OPEN)
		bnx2x_cnic_notify(bp, CNIC_CTL_START_CMD);


	DP(NETIF_MSG_IFUP, "Ending successfully CNIC-related load\n");

	return 0;

#ifndef BNX2X_STOP_ON_ERROR
load_error_cnic2:
	/* Disable Timer scan */
	REG_WR(bp, TM_REG_EN_LINEAR0_TIMER + port*4, 0);

load_error_cnic1:
	bnx2x_napi_disable_cnic(bp);
	/* Update the number of queues without the cnic queues */
	rc = bnx2x_set_real_num_queues(bp, 0);
	if (rc)
		BNX2X_ERR("Unable to set real_num_queues not including cnic\n");
load_error_cnic0:
	BNX2X_ERR("CNIC-related load failed\n");
	bnx2x_free_fp_mem_cnic(bp);
	bnx2x_free_mem_cnic(bp);
	return rc;
#endif /* ! BNX2X_STOP_ON_ERROR */
}


/* must be called with rtnl_lock */
int bnx2x_nic_load(struct bnx2x *bp, int load_mode)
{
	int port = BP_PORT(bp);
	int i, rc = 0, load_code = 0;

	DP(NETIF_MSG_IFUP, "Starting NIC load\n");
	DP(NETIF_MSG_IFUP,
	   "CNIC is %s\n", CNIC_ENABLED(bp) ? "enabled" : "disabled");

#ifdef BNX2X_STOP_ON_ERROR
	if (unlikely(bp->panic)) {
		BNX2X_ERR("Can't load NIC when there is panic\n");
		return -EPERM;
	}
#endif

	bp->state = BNX2X_STATE_OPENING_WAIT4_LOAD;

	/* Set the initial link reported state to link down */
	bnx2x_acquire_phy_lock(bp);
	memset(&bp->last_reported_link, 0, sizeof(bp->last_reported_link));
	__set_bit(BNX2X_LINK_REPORT_LINK_DOWN,
		&bp->last_reported_link.link_report_flags);
	bnx2x_release_phy_lock(bp);

	if (IS_PF(bp))
		/* must be called before memory allocation and HW init */
		bnx2x_ilt_set_info(bp);

	/*
	 * Zero fastpath structures preserving invariants like napi, which are
	 * allocated only once, fp index, max_cos, bp pointer.
	 * Also set fp->disable_tpa and txdata_ptr.
	 */
	DP(NETIF_MSG_IFUP, "num queues: %d", bp->num_queues);
	for_each_queue(bp, i)
		bnx2x_bz_fp(bp, i);
	memset(bp->bnx2x_txq, 0, (BNX2X_MAX_RSS_COUNT(bp) * BNX2X_MULTI_TX_COS +
				  bp->num_cnic_queues) *
				  sizeof(struct bnx2x_fp_txdata));

	bp->fcoe_init = false;

	/* Set the receive queues buffer size */
	bnx2x_set_rx_buf_size(bp);

	if (IS_PF(bp)) {
		rc = bnx2x_alloc_mem(bp);
		if (rc) {
			BNX2X_ERR("Unable to allocate bp memory\n");
			return rc;
		}
	}

	/* Allocated memory for FW statistics  */
	if (bnx2x_alloc_fw_stats_mem(bp))
		LOAD_ERROR_EXIT(bp, load_error0);

	/* need to be done after alloc mem, since it's self adjusting to amount
	 * of memory available for RSS queues
	 */
	rc = bnx2x_alloc_fp_mem(bp);
	if (rc) {
		BNX2X_ERR("Unable to allocate memory for fps\n");
		LOAD_ERROR_EXIT(bp, load_error0);
	}

	/* request pf to initialize status blocks */
	if (IS_VF(bp)) {
		rc = bnx2x_vfpf_init(bp);
		if (rc)
			LOAD_ERROR_EXIT(bp, load_error0);
	}

	/* As long as bnx2x_alloc_mem() may possibly update
	 * bp->num_queues, bnx2x_set_real_num_queues() should always
	 * come after it. At this stage cnic queues are not counted.
	 */
	rc = bnx2x_set_real_num_queues(bp, 0);
	if (rc) {
		BNX2X_ERR("Unable to set real_num_queues\n");
		LOAD_ERROR_EXIT(bp, load_error0);
	}

	/* configure multi cos mappings in kernel.
	 * this configuration may be overriden by a multi class queue discipline
	 * or by a dcbx negotiation result.
	 */
	bnx2x_setup_tc(bp->dev, bp->max_cos);

	/* Add all NAPI objects */
	bnx2x_add_all_napi(bp);
	DP(NETIF_MSG_IFUP, "napi added\n");
	bnx2x_napi_enable(bp);

	if (IS_PF(bp)) {
		/* set pf load just before approaching the MCP */
		bnx2x_set_pf_load(bp);

		/* if mcp exists send load request and analyze response */
		if (!BP_NOMCP(bp)) {
			/* attempt to load pf */
			rc = bnx2x_nic_load_request(bp, &load_code);
			if (rc)
				LOAD_ERROR_EXIT(bp, load_error1);

			/* what did mcp say? */
			rc = bnx2x_nic_load_analyze_req(bp, load_code);
			if (rc) {
				bnx2x_fw_command(bp, DRV_MSG_CODE_LOAD_DONE, 0);
				LOAD_ERROR_EXIT(bp, load_error2);
			}
		} else {
			load_code = bnx2x_nic_load_no_mcp(bp, port);
		}

		/* mark pmf if applicable */
		bnx2x_nic_load_pmf(bp, load_code);

		/* Init Function state controlling object */
		bnx2x__init_func_obj(bp);

		/* Initialize HW */
		rc = bnx2x_init_hw(bp, load_code);
		if (rc) {
			BNX2X_ERR("HW init failed, aborting\n");
			bnx2x_fw_command(bp, DRV_MSG_CODE_LOAD_DONE, 0);
			LOAD_ERROR_EXIT(bp, load_error2);
		}
	}

	/* Connect to IRQs */
	rc = bnx2x_setup_irqs(bp);
	if (rc) {
		BNX2X_ERR("setup irqs failed\n");
		if (IS_PF(bp))
			bnx2x_fw_command(bp, DRV_MSG_CODE_LOAD_DONE, 0);
		LOAD_ERROR_EXIT(bp, load_error2);
	}

	/* Setup NIC internals and enable interrupts */
	bnx2x_nic_init(bp, load_code);

	/* Init per-function objects */
	if (IS_PF(bp)) {
		bnx2x_init_bp_objs(bp);
		bnx2x_iov_nic_init(bp);

		/* Set AFEX default VLAN tag to an invalid value */
		bp->afex_def_vlan_tag = -1;
		bnx2x_nic_load_afex_dcc(bp, load_code);
		bp->state = BNX2X_STATE_OPENING_WAIT4_PORT;
		rc = bnx2x_func_start(bp);
		if (rc) {
			BNX2X_ERR("Function start failed!\n");
			bnx2x_fw_command(bp, DRV_MSG_CODE_LOAD_DONE, 0);

			LOAD_ERROR_EXIT(bp, load_error3);
		}

		/* Send LOAD_DONE command to MCP */
		if (!BP_NOMCP(bp)) {
			load_code = bnx2x_fw_command(bp,
						     DRV_MSG_CODE_LOAD_DONE, 0);
			if (!load_code) {
				BNX2X_ERR("MCP response failure, aborting\n");
				rc = -EBUSY;
				LOAD_ERROR_EXIT(bp, load_error3);
			}
		}

		/* setup the leading queue */
		rc = bnx2x_setup_leading(bp);
		if (rc) {
			BNX2X_ERR("Setup leading failed!\n");
			LOAD_ERROR_EXIT(bp, load_error3);
		}

		/* set up the rest of the queues */
		for_each_nondefault_eth_queue(bp, i) {
			rc = bnx2x_setup_queue(bp, &bp->fp[i], 0);
			if (rc) {
				BNX2X_ERR("Queue setup failed\n");
				LOAD_ERROR_EXIT(bp, load_error3);
			}
		}

		/* setup rss */
		rc = bnx2x_init_rss_pf(bp);
		if (rc) {
			BNX2X_ERR("PF RSS init failed\n");
			LOAD_ERROR_EXIT(bp, load_error3);
		}

	} else { /* vf */
		for_each_eth_queue(bp, i) {
			rc = bnx2x_vfpf_setup_q(bp, i);
			if (rc) {
				BNX2X_ERR("Queue setup failed\n");
				LOAD_ERROR_EXIT(bp, load_error3);
			}
		}
	}

	/* Now when Clients are configured we are ready to work */
	bp->state = BNX2X_STATE_OPEN;

	/* Configure a ucast MAC */
	if (IS_PF(bp))
		rc = bnx2x_set_eth_mac(bp, true);
	else /* vf */
		rc = bnx2x_vfpf_set_mac(bp);
	if (rc) {
		BNX2X_ERR("Setting Ethernet MAC failed\n");
		LOAD_ERROR_EXIT(bp, load_error3);
	}

	if (IS_PF(bp) && bp->pending_max) {
		bnx2x_update_max_mf_config(bp, bp->pending_max);
		bp->pending_max = 0;
	}

	if (bp->port.pmf) {
		rc = bnx2x_initial_phy_init(bp, load_mode);
		if (rc)
			LOAD_ERROR_EXIT(bp, load_error3);
	}
	bp->link_params.feature_config_flags &= ~FEATURE_CONFIG_BOOT_FROM_SAN;

	/* Start fast path */

	/* Initialize Rx filter. */
	netif_addr_lock_bh(bp->dev);
	bnx2x_set_rx_mode(bp->dev);
	netif_addr_unlock_bh(bp->dev);

	/* Start the Tx */
	switch (load_mode) {
	case LOAD_NORMAL:
		/* Tx queue should be only reenabled */
		netif_tx_wake_all_queues(bp->dev);
		break;

	case LOAD_OPEN:
		netif_tx_start_all_queues(bp->dev);
		smp_mb__after_clear_bit();
		break;

	case LOAD_DIAG:
	case LOAD_LOOPBACK_EXT:
		bp->state = BNX2X_STATE_DIAG;
		break;

	default:
		break;
	}

	if (bp->port.pmf)
		bnx2x_update_drv_flags(bp, 1 << DRV_FLAGS_PORT_MASK, 0);
	else
		bnx2x__link_status_update(bp);

	/* start the timer */
	mod_timer(&bp->timer, jiffies + bp->current_interval);

	if (CNIC_ENABLED(bp))
		bnx2x_load_cnic(bp);

	if (IS_PF(bp) && SHMEM2_HAS(bp, drv_capabilities_flag)) {
		/* mark driver is loaded in shmem2 */
		u32 val;
		val = SHMEM2_RD(bp, drv_capabilities_flag[BP_FW_MB_IDX(bp)]);
		SHMEM2_WR(bp, drv_capabilities_flag[BP_FW_MB_IDX(bp)],
			  val | DRV_FLAGS_CAPABILITIES_LOADED_SUPPORTED |
			  DRV_FLAGS_CAPABILITIES_LOADED_L2);
	}

	/* Wait for all pending SP commands to complete */
	if (IS_PF(bp) && !bnx2x_wait_sp_comp(bp, ~0x0UL)) {
		BNX2X_ERR("Timeout waiting for SP elements to complete\n");
		bnx2x_nic_unload(bp, UNLOAD_CLOSE, false);
		return -EBUSY;
	}

	/* If PMF - send ADMIN DCBX msg to MFW to initiate DCBX FSM */
	if (bp->port.pmf && (bp->state != BNX2X_STATE_DIAG))
		bnx2x_dcbx_init(bp, false);

	DP(NETIF_MSG_IFUP, "Ending successfully NIC load\n");

	return 0;

#ifndef BNX2X_STOP_ON_ERROR
load_error3:
	if (IS_PF(bp)) {
		bnx2x_int_disable_sync(bp, 1);

		/* Clean queueable objects */
		bnx2x_squeeze_objects(bp);
	}

	/* Free SKBs, SGEs, TPA pool and driver internals */
	bnx2x_free_skbs(bp);
	for_each_rx_queue(bp, i)
		bnx2x_free_rx_sge_range(bp, bp->fp + i, NUM_RX_SGE);

	/* Release IRQs */
	bnx2x_free_irq(bp);
load_error2:
	if (IS_PF(bp) && !BP_NOMCP(bp)) {
		bnx2x_fw_command(bp, DRV_MSG_CODE_UNLOAD_REQ_WOL_MCP, 0);
		bnx2x_fw_command(bp, DRV_MSG_CODE_UNLOAD_DONE, 0);
	}

	bp->port.pmf = 0;
load_error1:
	bnx2x_napi_disable(bp);

	/* clear pf_load status, as it was already set */
	if (IS_PF(bp))
		bnx2x_clear_pf_load(bp);
load_error0:
	bnx2x_free_fp_mem(bp);
	bnx2x_free_fw_stats_mem(bp);
	bnx2x_free_mem(bp);

	return rc;
#endif /* ! BNX2X_STOP_ON_ERROR */
}

static int bnx2x_drain_tx_queues(struct bnx2x *bp)
{
	u8 rc = 0, cos, i;

	/* Wait until tx fastpath tasks complete */
	for_each_tx_queue(bp, i) {
		struct bnx2x_fastpath *fp = &bp->fp[i];

		for_each_cos_in_tx_queue(fp, cos)
			rc = bnx2x_clean_tx_queue(bp, fp->txdata_ptr[cos]);
		if (rc)
			return rc;
	}
	return 0;
}

/* must be called with rtnl_lock */
int bnx2x_nic_unload(struct bnx2x *bp, int unload_mode, bool keep_link)
{
	int i;
	bool global = false;

	DP(NETIF_MSG_IFUP, "Starting NIC unload\n");

	/* mark driver is unloaded in shmem2 */
	if (IS_PF(bp) && SHMEM2_HAS(bp, drv_capabilities_flag)) {
		u32 val;
		val = SHMEM2_RD(bp, drv_capabilities_flag[BP_FW_MB_IDX(bp)]);
		SHMEM2_WR(bp, drv_capabilities_flag[BP_FW_MB_IDX(bp)],
			  val & ~DRV_FLAGS_CAPABILITIES_LOADED_L2);
	}

	if (IS_PF(bp) &&
	    (bp->state == BNX2X_STATE_CLOSED ||
	     bp->state == BNX2X_STATE_ERROR)) {
		/* We can get here if the driver has been unloaded
		 * during parity error recovery and is either waiting for a
		 * leader to complete or for other functions to unload and
		 * then ifdown has been issued. In this case we want to
		 * unload and let other functions to complete a recovery
		 * process.
		 */
		bp->recovery_state = BNX2X_RECOVERY_DONE;
		bp->is_leader = 0;
		bnx2x_release_leader_lock(bp);
		smp_mb();

		DP(NETIF_MSG_IFDOWN, "Releasing a leadership...\n");
		BNX2X_ERR("Can't unload in closed or error state\n");
		return -EINVAL;
	}

	/*
	 * It's important to set the bp->state to the value different from
	 * BNX2X_STATE_OPEN and only then stop the Tx. Otherwise bnx2x_tx_int()
	 * may restart the Tx from the NAPI context (see bnx2x_tx_int()).
	 */
	bp->state = BNX2X_STATE_CLOSING_WAIT4_HALT;
	smp_mb();

	if (CNIC_LOADED(bp))
		bnx2x_cnic_notify(bp, CNIC_CTL_STOP_CMD);

	/* Stop Tx */
	bnx2x_tx_disable(bp);
	netdev_reset_tc(bp->dev);

	bp->rx_mode = BNX2X_RX_MODE_NONE;

	del_timer_sync(&bp->timer);

	if (IS_PF(bp)) {
		/* Set ALWAYS_ALIVE bit in shmem */
		bp->fw_drv_pulse_wr_seq |= DRV_PULSE_ALWAYS_ALIVE;
		bnx2x_drv_pulse(bp);
		bnx2x_stats_handle(bp, STATS_EVENT_STOP);
		bnx2x_save_statistics(bp);
	}

	/* wait till consumers catch up with producers in all queues */
	bnx2x_drain_tx_queues(bp);

	/* if VF indicate to PF this function is going down (PF will delete sp
	 * elements and clear initializations
	 */
	if (IS_VF(bp))
		bnx2x_vfpf_close_vf(bp);
	else if (unload_mode != UNLOAD_RECOVERY)
		/* if this is a normal/close unload need to clean up chip*/
		bnx2x_chip_cleanup(bp, unload_mode, keep_link);
	else {
		/* Send the UNLOAD_REQUEST to the MCP */
		bnx2x_send_unload_req(bp, unload_mode);

		/*
		 * Prevent transactions to host from the functions on the
		 * engine that doesn't reset global blocks in case of global
		 * attention once gloabl blocks are reset and gates are opened
		 * (the engine which leader will perform the recovery
		 * last).
		 */
		if (!CHIP_IS_E1x(bp))
			bnx2x_pf_disable(bp);

		/* Disable HW interrupts, NAPI */
		bnx2x_netif_stop(bp, 1);
		/* Delete all NAPI objects */
		bnx2x_del_all_napi(bp);
		if (CNIC_LOADED(bp))
			bnx2x_del_all_napi_cnic(bp);
		/* Release IRQs */
		bnx2x_free_irq(bp);

		/* Report UNLOAD_DONE to MCP */
		bnx2x_send_unload_done(bp, false);
	}

	/*
	 * At this stage no more interrupts will arrive so we may safly clean
	 * the queueable objects here in case they failed to get cleaned so far.
	 */
	if (IS_PF(bp))
		bnx2x_squeeze_objects(bp);

	/* There should be no more pending SP commands at this stage */
	bp->sp_state = 0;

	bp->port.pmf = 0;

	/* Free SKBs, SGEs, TPA pool and driver internals */
	bnx2x_free_skbs(bp);
	if (CNIC_LOADED(bp))
		bnx2x_free_skbs_cnic(bp);
	for_each_rx_queue(bp, i)
		bnx2x_free_rx_sge_range(bp, bp->fp + i, NUM_RX_SGE);

	bnx2x_free_fp_mem(bp);
	if (CNIC_LOADED(bp))
		bnx2x_free_fp_mem_cnic(bp);

	if (IS_PF(bp)) {
		bnx2x_free_mem(bp);
		if (CNIC_LOADED(bp))
			bnx2x_free_mem_cnic(bp);
	}
	bp->state = BNX2X_STATE_CLOSED;
	bp->cnic_loaded = false;

	/* Check if there are pending parity attentions. If there are - set
	 * RECOVERY_IN_PROGRESS.
	 */
	if (IS_PF(bp) && bnx2x_chk_parity_attn(bp, &global, false)) {
		bnx2x_set_reset_in_progress(bp);

		/* Set RESET_IS_GLOBAL if needed */
		if (global)
			bnx2x_set_reset_global(bp);
	}


	/* The last driver must disable a "close the gate" if there is no
	 * parity attention or "process kill" pending.
	 */
	if (IS_PF(bp) &&
	    !bnx2x_clear_pf_load(bp) &&
	    bnx2x_reset_is_done(bp, BP_PATH(bp)))
		bnx2x_disable_close_the_gate(bp);

	DP(NETIF_MSG_IFUP, "Ending NIC unload\n");

	return 0;
}

int bnx2x_set_power_state(struct bnx2x *bp, pci_power_t state)
{
	u16 pmcsr;

	/* If there is no power capability, silently succeed */
	if (!bp->pm_cap) {
		BNX2X_DEV_INFO("No power capability. Breaking.\n");
		return 0;
	}

	pci_read_config_word(bp->pdev, bp->pm_cap + PCI_PM_CTRL, &pmcsr);

	switch (state) {
	case PCI_D0:
		pci_write_config_word(bp->pdev, bp->pm_cap + PCI_PM_CTRL,
				      ((pmcsr & ~PCI_PM_CTRL_STATE_MASK) |
				       PCI_PM_CTRL_PME_STATUS));

		if (pmcsr & PCI_PM_CTRL_STATE_MASK)
			/* delay required during transition out of D3hot */
			msleep(20);
		break;

	case PCI_D3hot:
		/* If there are other clients above don't
		   shut down the power */
		if (atomic_read(&bp->pdev->enable_cnt) != 1)
			return 0;
		/* Don't shut down the power for emulation and FPGA */
		if (CHIP_REV_IS_SLOW(bp))
			return 0;

		pmcsr &= ~PCI_PM_CTRL_STATE_MASK;
		pmcsr |= 3;

		if (bp->wol)
			pmcsr |= PCI_PM_CTRL_PME_ENABLE;

		pci_write_config_word(bp->pdev, bp->pm_cap + PCI_PM_CTRL,
				      pmcsr);

		/* No more memory access after this point until
		* device is brought back to D0.
		*/
		break;

	default:
		dev_err(&bp->pdev->dev, "Can't support state = %d\n", state);
		return -EINVAL;
	}
	return 0;
}

/*
 * net_device service functions
 */
int bnx2x_poll(struct napi_struct *napi, int budget)
{
	int work_done = 0;
	u8 cos;
	struct bnx2x_fastpath *fp = container_of(napi, struct bnx2x_fastpath,
						 napi);
	struct bnx2x *bp = fp->bp;

	while (1) {
#ifdef BNX2X_STOP_ON_ERROR
		if (unlikely(bp->panic)) {
			napi_complete(napi);
			return 0;
		}
#endif

		for_each_cos_in_tx_queue(fp, cos)
			if (bnx2x_tx_queue_has_work(fp->txdata_ptr[cos]))
				bnx2x_tx_int(bp, fp->txdata_ptr[cos]);


		if (bnx2x_has_rx_work(fp)) {
			work_done += bnx2x_rx_int(fp, budget - work_done);

			/* must not complete if we consumed full budget */
			if (work_done >= budget)
				break;
		}

		/* Fall out from the NAPI loop if needed */
		if (!(bnx2x_has_rx_work(fp) || bnx2x_has_tx_work(fp))) {

			/* No need to update SB for FCoE L2 ring as long as
			 * it's connected to the default SB and the SB
			 * has been updated when NAPI was scheduled.
			 */
			if (IS_FCOE_FP(fp)) {
				napi_complete(napi);
				break;
			}
			bnx2x_update_fpsb_idx(fp);
			/* bnx2x_has_rx_work() reads the status block,
			 * thus we need to ensure that status block indices
			 * have been actually read (bnx2x_update_fpsb_idx)
			 * prior to this check (bnx2x_has_rx_work) so that
			 * we won't write the "newer" value of the status block
			 * to IGU (if there was a DMA right after
			 * bnx2x_has_rx_work and if there is no rmb, the memory
			 * reading (bnx2x_update_fpsb_idx) may be postponed
			 * to right before bnx2x_ack_sb). In this case there
			 * will never be another interrupt until there is
			 * another update of the status block, while there
			 * is still unhandled work.
			 */
			rmb();

			if (!(bnx2x_has_rx_work(fp) || bnx2x_has_tx_work(fp))) {
				napi_complete(napi);
				/* Re-enable interrupts */
				DP(NETIF_MSG_RX_STATUS,
				   "Update index to %d\n", fp->fp_hc_idx);
				bnx2x_ack_sb(bp, fp->igu_sb_id, USTORM_ID,
					     le16_to_cpu(fp->fp_hc_idx),
					     IGU_INT_ENABLE, 1);
				break;
			}
		}
	}

	return work_done;
}

/* we split the first BD into headers and data BDs
 * to ease the pain of our fellow microcode engineers
 * we use one mapping for both BDs
 */
static noinline u16 bnx2x_tx_split(struct bnx2x *bp,
				   struct bnx2x_fp_txdata *txdata,
				   struct sw_tx_bd *tx_buf,
				   struct eth_tx_start_bd **tx_bd, u16 hlen,
				   u16 bd_prod, int nbd)
{
	struct eth_tx_start_bd *h_tx_bd = *tx_bd;
	struct eth_tx_bd *d_tx_bd;
	dma_addr_t mapping;
	int old_len = le16_to_cpu(h_tx_bd->nbytes);

	/* first fix first BD */
	h_tx_bd->nbd = cpu_to_le16(nbd);
	h_tx_bd->nbytes = cpu_to_le16(hlen);

	DP(NETIF_MSG_TX_QUEUED,	"TSO split header size is %d (%x:%x) nbd %d\n",
	   h_tx_bd->nbytes, h_tx_bd->addr_hi, h_tx_bd->addr_lo, h_tx_bd->nbd);

	/* now get a new data BD
	 * (after the pbd) and fill it */
	bd_prod = TX_BD(NEXT_TX_IDX(bd_prod));
	d_tx_bd = &txdata->tx_desc_ring[bd_prod].reg_bd;

	mapping = HILO_U64(le32_to_cpu(h_tx_bd->addr_hi),
			   le32_to_cpu(h_tx_bd->addr_lo)) + hlen;

	d_tx_bd->addr_hi = cpu_to_le32(U64_HI(mapping));
	d_tx_bd->addr_lo = cpu_to_le32(U64_LO(mapping));
	d_tx_bd->nbytes = cpu_to_le16(old_len - hlen);

	/* this marks the BD as one that has no individual mapping */
	tx_buf->flags |= BNX2X_TSO_SPLIT_BD;

	DP(NETIF_MSG_TX_QUEUED,
	   "TSO split data size is %d (%x:%x)\n",
	   d_tx_bd->nbytes, d_tx_bd->addr_hi, d_tx_bd->addr_lo);

	/* update tx_bd */
	*tx_bd = (struct eth_tx_start_bd *)d_tx_bd;

	return bd_prod;
}

static inline u16 bnx2x_csum_fix(unsigned char *t_header, u16 csum, s8 fix)
{
	if (fix > 0)
		csum = (u16) ~csum_fold(csum_sub(csum,
				csum_partial(t_header - fix, fix, 0)));

	else if (fix < 0)
		csum = (u16) ~csum_fold(csum_add(csum,
				csum_partial(t_header, -fix, 0)));

	return swab16(csum);
}

static inline u32 bnx2x_xmit_type(struct bnx2x *bp, struct sk_buff *skb)
{
	u32 rc;

	if (skb->ip_summed != CHECKSUM_PARTIAL)
		rc = XMIT_PLAIN;

	else {
		if (vlan_get_protocol(skb) == htons(ETH_P_IPV6)) {
			rc = XMIT_CSUM_V6;
			if (ipv6_hdr(skb)->nexthdr == IPPROTO_TCP)
				rc |= XMIT_CSUM_TCP;

		} else {
			rc = XMIT_CSUM_V4;
			if (ip_hdr(skb)->protocol == IPPROTO_TCP)
				rc |= XMIT_CSUM_TCP;
		}
	}

	if (skb_is_gso_v6(skb))
		rc |= XMIT_GSO_V6 | XMIT_CSUM_TCP | XMIT_CSUM_V6;
	else if (skb_is_gso(skb))
		rc |= XMIT_GSO_V4 | XMIT_CSUM_V4 | XMIT_CSUM_TCP;

	return rc;
}

#if (MAX_SKB_FRAGS >= MAX_FETCH_BD - 3)
/* check if packet requires linearization (packet is too fragmented)
   no need to check fragmentation if page size > 8K (there will be no
   violation to FW restrictions) */
static int bnx2x_pkt_req_lin(struct bnx2x *bp, struct sk_buff *skb,
			     u32 xmit_type)
{
	int to_copy = 0;
	int hlen = 0;
	int first_bd_sz = 0;

	/* 3 = 1 (for linear data BD) + 2 (for PBD and last BD) */
	if (skb_shinfo(skb)->nr_frags >= (MAX_FETCH_BD - 3)) {

		if (xmit_type & XMIT_GSO) {
			unsigned short lso_mss = skb_shinfo(skb)->gso_size;
			/* Check if LSO packet needs to be copied:
			   3 = 1 (for headers BD) + 2 (for PBD and last BD) */
			int wnd_size = MAX_FETCH_BD - 3;
			/* Number of windows to check */
			int num_wnds = skb_shinfo(skb)->nr_frags - wnd_size;
			int wnd_idx = 0;
			int frag_idx = 0;
			u32 wnd_sum = 0;

			/* Headers length */
			hlen = (int)(skb_transport_header(skb) - skb->data) +
				tcp_hdrlen(skb);

			/* Amount of data (w/o headers) on linear part of SKB*/
			first_bd_sz = skb_headlen(skb) - hlen;

			wnd_sum  = first_bd_sz;

			/* Calculate the first sum - it's special */
			for (frag_idx = 0; frag_idx < wnd_size - 1; frag_idx++)
				wnd_sum +=
					skb_frag_size(&skb_shinfo(skb)->frags[frag_idx]);

			/* If there was data on linear skb data - check it */
			if (first_bd_sz > 0) {
				if (unlikely(wnd_sum < lso_mss)) {
					to_copy = 1;
					goto exit_lbl;
				}

				wnd_sum -= first_bd_sz;
			}

			/* Others are easier: run through the frag list and
			   check all windows */
			for (wnd_idx = 0; wnd_idx <= num_wnds; wnd_idx++) {
				wnd_sum +=
			  skb_frag_size(&skb_shinfo(skb)->frags[wnd_idx + wnd_size - 1]);

				if (unlikely(wnd_sum < lso_mss)) {
					to_copy = 1;
					break;
				}
				wnd_sum -=
					skb_frag_size(&skb_shinfo(skb)->frags[wnd_idx]);
			}
		} else {
			/* in non-LSO too fragmented packet should always
			   be linearized */
			to_copy = 1;
		}
	}

exit_lbl:
	if (unlikely(to_copy))
		DP(NETIF_MSG_TX_QUEUED,
		   "Linearization IS REQUIRED for %s packet. num_frags %d  hlen %d  first_bd_sz %d\n",
		   (xmit_type & XMIT_GSO) ? "LSO" : "non-LSO",
		   skb_shinfo(skb)->nr_frags, hlen, first_bd_sz);

	return to_copy;
}
#endif

static inline void bnx2x_set_pbd_gso_e2(struct sk_buff *skb, u32 *parsing_data,
					u32 xmit_type)
{
	*parsing_data |= (skb_shinfo(skb)->gso_size <<
			      ETH_TX_PARSE_BD_E2_LSO_MSS_SHIFT) &
			      ETH_TX_PARSE_BD_E2_LSO_MSS;
	if ((xmit_type & XMIT_GSO_V6) &&
	    (ipv6_hdr(skb)->nexthdr == NEXTHDR_IPV6))
		*parsing_data |= ETH_TX_PARSE_BD_E2_IPV6_WITH_EXT_HDR;
}

/**
 * bnx2x_set_pbd_gso - update PBD in GSO case.
 *
 * @skb:	packet skb
 * @pbd:	parse BD
 * @xmit_type:	xmit flags
 */
static inline void bnx2x_set_pbd_gso(struct sk_buff *skb,
				     struct eth_tx_parse_bd_e1x *pbd,
				     u32 xmit_type)
{
	pbd->lso_mss = cpu_to_le16(skb_shinfo(skb)->gso_size);
	pbd->tcp_send_seq = swab32(tcp_hdr(skb)->seq);
	pbd->tcp_flags = pbd_tcp_flags(skb);

	if (xmit_type & XMIT_GSO_V4) {
		pbd->ip_id = swab16(ip_hdr(skb)->id);
		pbd->tcp_pseudo_csum =
			swab16(~csum_tcpudp_magic(ip_hdr(skb)->saddr,
						  ip_hdr(skb)->daddr,
						  0, IPPROTO_TCP, 0));

	} else
		pbd->tcp_pseudo_csum =
			swab16(~csum_ipv6_magic(&ipv6_hdr(skb)->saddr,
						&ipv6_hdr(skb)->daddr,
						0, IPPROTO_TCP, 0));

	pbd->global_data |= ETH_TX_PARSE_BD_E1X_PSEUDO_CS_WITHOUT_LEN;
}

/**
 * bnx2x_set_pbd_csum_e2 - update PBD with checksum and return header length
 *
 * @bp:			driver handle
 * @skb:		packet skb
 * @parsing_data:	data to be updated
 * @xmit_type:		xmit flags
 *
 * 57712 related
 */
static inline  u8 bnx2x_set_pbd_csum_e2(struct bnx2x *bp, struct sk_buff *skb,
	u32 *parsing_data, u32 xmit_type)
{
	*parsing_data |=
			((((u8 *)skb_transport_header(skb) - skb->data) >> 1) <<
			ETH_TX_PARSE_BD_E2_TCP_HDR_START_OFFSET_W_SHIFT) &
			ETH_TX_PARSE_BD_E2_TCP_HDR_START_OFFSET_W;

	if (xmit_type & XMIT_CSUM_TCP) {
		*parsing_data |= ((tcp_hdrlen(skb) / 4) <<
			ETH_TX_PARSE_BD_E2_TCP_HDR_LENGTH_DW_SHIFT) &
			ETH_TX_PARSE_BD_E2_TCP_HDR_LENGTH_DW;

		return skb_transport_header(skb) + tcp_hdrlen(skb) - skb->data;
	} else
		/* We support checksum offload for TCP and UDP only.
		 * No need to pass the UDP header length - it's a constant.
		 */
		return skb_transport_header(skb) +
				sizeof(struct udphdr) - skb->data;
}

static inline void bnx2x_set_sbd_csum(struct bnx2x *bp, struct sk_buff *skb,
	struct eth_tx_start_bd *tx_start_bd, u32 xmit_type)
{
	tx_start_bd->bd_flags.as_bitfield |= ETH_TX_BD_FLAGS_L4_CSUM;

	if (xmit_type & XMIT_CSUM_V4)
		tx_start_bd->bd_flags.as_bitfield |=
					ETH_TX_BD_FLAGS_IP_CSUM;
	else
		tx_start_bd->bd_flags.as_bitfield |=
					ETH_TX_BD_FLAGS_IPV6;

	if (!(xmit_type & XMIT_CSUM_TCP))
		tx_start_bd->bd_flags.as_bitfield |= ETH_TX_BD_FLAGS_IS_UDP;
}

/**
 * bnx2x_set_pbd_csum - update PBD with checksum and return header length
 *
 * @bp:		driver handle
 * @skb:	packet skb
 * @pbd:	parse BD to be updated
 * @xmit_type:	xmit flags
 */
static inline u8 bnx2x_set_pbd_csum(struct bnx2x *bp, struct sk_buff *skb,
	struct eth_tx_parse_bd_e1x *pbd,
	u32 xmit_type)
{
	u8 hlen = (skb_network_header(skb) - skb->data) >> 1;

	/* for now NS flag is not used in Linux */
	pbd->global_data =
		(hlen | ((skb->protocol == cpu_to_be16(ETH_P_8021Q)) <<
			 ETH_TX_PARSE_BD_E1X_LLC_SNAP_EN_SHIFT));

	pbd->ip_hlen_w = (skb_transport_header(skb) -
			skb_network_header(skb)) >> 1;

	hlen += pbd->ip_hlen_w;

	/* We support checksum offload for TCP and UDP only */
	if (xmit_type & XMIT_CSUM_TCP)
		hlen += tcp_hdrlen(skb) / 2;
	else
		hlen += sizeof(struct udphdr) / 2;

	pbd->total_hlen_w = cpu_to_le16(hlen);
	hlen = hlen*2;

	if (xmit_type & XMIT_CSUM_TCP) {
		pbd->tcp_pseudo_csum = swab16(tcp_hdr(skb)->check);

	} else {
		s8 fix = SKB_CS_OFF(skb); /* signed! */

		DP(NETIF_MSG_TX_QUEUED,
		   "hlen %d  fix %d  csum before fix %x\n",
		   le16_to_cpu(pbd->total_hlen_w), fix, SKB_CS(skb));

		/* HW bug: fixup the CSUM */
		pbd->tcp_pseudo_csum =
			bnx2x_csum_fix(skb_transport_header(skb),
				       SKB_CS(skb), fix);

		DP(NETIF_MSG_TX_QUEUED, "csum after fix %x\n",
		   pbd->tcp_pseudo_csum);
	}

	return hlen;
}

/* called with netif_tx_lock
 * bnx2x_tx_int() runs without netif_tx_lock unless it needs to call
 * netif_wake_queue()
 */
netdev_tx_t bnx2x_start_xmit(struct sk_buff *skb, struct net_device *dev)
{
	struct bnx2x *bp = netdev_priv(dev);

	struct netdev_queue *txq;
	struct bnx2x_fp_txdata *txdata;
	struct sw_tx_bd *tx_buf;
	struct eth_tx_start_bd *tx_start_bd, *first_bd;
	struct eth_tx_bd *tx_data_bd, *total_pkt_bd = NULL;
	struct eth_tx_parse_bd_e1x *pbd_e1x = NULL;
	struct eth_tx_parse_bd_e2 *pbd_e2 = NULL;
	u32 pbd_e2_parsing_data = 0;
	u16 pkt_prod, bd_prod;
	int nbd, txq_index;
	dma_addr_t mapping;
	u32 xmit_type = bnx2x_xmit_type(bp, skb);
	int i;
	u8 hlen = 0;
	__le16 pkt_size = 0;
	struct ethhdr *eth;
	u8 mac_type = UNICAST_ADDRESS;

#ifdef BNX2X_STOP_ON_ERROR
	if (unlikely(bp->panic))
		return NETDEV_TX_BUSY;
#endif

	txq_index = skb_get_queue_mapping(skb);
	txq = netdev_get_tx_queue(dev, txq_index);

	BUG_ON(txq_index >= MAX_ETH_TXQ_IDX(bp) + (CNIC_LOADED(bp) ? 1 : 0));

	txdata = &bp->bnx2x_txq[txq_index];

	/* enable this debug print to view the transmission queue being used
	DP(NETIF_MSG_TX_QUEUED, "indices: txq %d, fp %d, txdata %d\n",
	   txq_index, fp_index, txdata_index); */

	/* enable this debug print to view the tranmission details
	DP(NETIF_MSG_TX_QUEUED,
	   "transmitting packet cid %d fp index %d txdata_index %d tx_data ptr %p fp pointer %p\n",
	   txdata->cid, fp_index, txdata_index, txdata, fp); */

	if (unlikely(bnx2x_tx_avail(bp, txdata) <
			skb_shinfo(skb)->nr_frags +
			BDS_PER_TX_PKT +
			NEXT_CNT_PER_TX_PKT(MAX_BDS_PER_TX_PKT))) {
		/* Handle special storage cases separately */
		if (txdata->tx_ring_size == 0) {
			struct bnx2x_eth_q_stats *q_stats =
				bnx2x_fp_qstats(bp, txdata->parent_fp);
			q_stats->driver_filtered_tx_pkt++;
			dev_kfree_skb(skb);
			return NETDEV_TX_OK;
		}
			bnx2x_fp_qstats(bp, txdata->parent_fp)->driver_xoff++;
			netif_tx_stop_queue(txq);
		BNX2X_ERR("BUG! Tx ring full when queue awake!\n");

		return NETDEV_TX_BUSY;
	}

	DP(NETIF_MSG_TX_QUEUED,
	   "queue[%d]: SKB: summed %x  protocol %x protocol(%x,%x) gso type %x  xmit_type %x\n",
	   txq_index, skb->ip_summed, skb->protocol, ipv6_hdr(skb)->nexthdr,
	   ip_hdr(skb)->protocol, skb_shinfo(skb)->gso_type, xmit_type);

	eth = (struct ethhdr *)skb->data;

	/* set flag according to packet type (UNICAST_ADDRESS is default)*/
	if (unlikely(is_multicast_ether_addr(eth->h_dest))) {
		if (is_broadcast_ether_addr(eth->h_dest))
			mac_type = BROADCAST_ADDRESS;
		else
			mac_type = MULTICAST_ADDRESS;
	}

#if (MAX_SKB_FRAGS >= MAX_FETCH_BD - 3)
	/* First, check if we need to linearize the skb (due to FW
	   restrictions). No need to check fragmentation if page size > 8K
	   (there will be no violation to FW restrictions) */
	if (bnx2x_pkt_req_lin(bp, skb, xmit_type)) {
		/* Statistics of linearization */
		bp->lin_cnt++;
		if (skb_linearize(skb) != 0) {
			DP(NETIF_MSG_TX_QUEUED,
			   "SKB linearization failed - silently dropping this SKB\n");
			dev_kfree_skb_any(skb);
			return NETDEV_TX_OK;
		}
	}
#endif
	/* Map skb linear data for DMA */
	mapping = dma_map_single(&bp->pdev->dev, skb->data,
				 skb_headlen(skb), DMA_TO_DEVICE);
	if (unlikely(dma_mapping_error(&bp->pdev->dev, mapping))) {
		DP(NETIF_MSG_TX_QUEUED,
		   "SKB mapping failed - silently dropping this SKB\n");
		dev_kfree_skb_any(skb);
		return NETDEV_TX_OK;
	}
	/*
	Please read carefully. First we use one BD which we mark as start,
	then we have a parsing info BD (used for TSO or xsum),
	and only then we have the rest of the TSO BDs.
	(don't forget to mark the last one as last,
	and to unmap only AFTER you write to the BD ...)
	And above all, all pdb sizes are in words - NOT DWORDS!
	*/

	/* get current pkt produced now - advance it just before sending packet
	 * since mapping of pages may fail and cause packet to be dropped
	 */
	pkt_prod = txdata->tx_pkt_prod;
	bd_prod = TX_BD(txdata->tx_bd_prod);

	/* get a tx_buf and first BD
	 * tx_start_bd may be changed during SPLIT,
	 * but first_bd will always stay first
	 */
	tx_buf = &txdata->tx_buf_ring[TX_BD(pkt_prod)];
	tx_start_bd = &txdata->tx_desc_ring[bd_prod].start_bd;
	first_bd = tx_start_bd;

	tx_start_bd->bd_flags.as_bitfield = ETH_TX_BD_FLAGS_START_BD;
	SET_FLAG(tx_start_bd->general_data,
		 ETH_TX_START_BD_PARSE_NBDS,
		 0);

	/* header nbd */
	SET_FLAG(tx_start_bd->general_data, ETH_TX_START_BD_HDR_NBDS, 1);

	/* remember the first BD of the packet */
	tx_buf->first_bd = txdata->tx_bd_prod;
	tx_buf->skb = skb;
	tx_buf->flags = 0;

	DP(NETIF_MSG_TX_QUEUED,
	   "sending pkt %u @%p  next_idx %u  bd %u @%p\n",
	   pkt_prod, tx_buf, txdata->tx_pkt_prod, bd_prod, tx_start_bd);

	if (vlan_tx_tag_present(skb)) {
		tx_start_bd->vlan_or_ethertype =
		    cpu_to_le16(vlan_tx_tag_get(skb));
		tx_start_bd->bd_flags.as_bitfield |=
		    (X_ETH_OUTBAND_VLAN << ETH_TX_BD_FLAGS_VLAN_MODE_SHIFT);
	} else {
		/* when transmitting in a vf, start bd must hold the ethertype
		 * for fw to enforce it
		 */
		if (IS_VF(bp)) {
			tx_start_bd->vlan_or_ethertype =
				cpu_to_le16(ntohs(eth->h_proto));
		} else {
			/* used by FW for packet accounting */
			tx_start_bd->vlan_or_ethertype = cpu_to_le16(pkt_prod);
		}
	}

	/* turn on parsing and get a BD */
	bd_prod = TX_BD(NEXT_TX_IDX(bd_prod));

	if (xmit_type & XMIT_CSUM)
		bnx2x_set_sbd_csum(bp, skb, tx_start_bd, xmit_type);

	if (!CHIP_IS_E1x(bp)) {
		pbd_e2 = &txdata->tx_desc_ring[bd_prod].parse_bd_e2;
		memset(pbd_e2, 0, sizeof(struct eth_tx_parse_bd_e2));
		/* Set PBD in checksum offload case */
		if (xmit_type & XMIT_CSUM)
			hlen = bnx2x_set_pbd_csum_e2(bp, skb,
						     &pbd_e2_parsing_data,
						     xmit_type);

		if (IS_MF_SI(bp) || IS_VF(bp)) {
			/* fill in the MAC addresses in the PBD - for local
			 * switching
			 */
			bnx2x_set_fw_mac_addr(&pbd_e2->src_mac_addr_hi,
					      &pbd_e2->src_mac_addr_mid,
					      &pbd_e2->src_mac_addr_lo,
					      eth->h_source);
			bnx2x_set_fw_mac_addr(&pbd_e2->dst_mac_addr_hi,
					      &pbd_e2->dst_mac_addr_mid,
					      &pbd_e2->dst_mac_addr_lo,
					      eth->h_dest);
		}

		SET_FLAG(pbd_e2_parsing_data,
			 ETH_TX_PARSE_BD_E2_ETH_ADDR_TYPE, mac_type);
	} else {
		u16 global_data = 0;
		pbd_e1x = &txdata->tx_desc_ring[bd_prod].parse_bd_e1x;
		memset(pbd_e1x, 0, sizeof(struct eth_tx_parse_bd_e1x));
		/* Set PBD in checksum offload case */
		if (xmit_type & XMIT_CSUM)
			hlen = bnx2x_set_pbd_csum(bp, skb, pbd_e1x, xmit_type);

		SET_FLAG(global_data,
			 ETH_TX_PARSE_BD_E1X_ETH_ADDR_TYPE, mac_type);
		pbd_e1x->global_data |= cpu_to_le16(global_data);
	}

	/* Setup the data pointer of the first BD of the packet */
	tx_start_bd->addr_hi = cpu_to_le32(U64_HI(mapping));
	tx_start_bd->addr_lo = cpu_to_le32(U64_LO(mapping));
	nbd = 2; /* start_bd + pbd + frags (updated when pages are mapped) */
	tx_start_bd->nbytes = cpu_to_le16(skb_headlen(skb));
	pkt_size = tx_start_bd->nbytes;

	DP(NETIF_MSG_TX_QUEUED,
	   "first bd @%p  addr (%x:%x)  nbd %d  nbytes %d  flags %x  vlan %x\n",
	   tx_start_bd, tx_start_bd->addr_hi, tx_start_bd->addr_lo,
	   le16_to_cpu(tx_start_bd->nbd), le16_to_cpu(tx_start_bd->nbytes),
	   tx_start_bd->bd_flags.as_bitfield,
	   le16_to_cpu(tx_start_bd->vlan_or_ethertype));

	if (xmit_type & XMIT_GSO) {

		DP(NETIF_MSG_TX_QUEUED,
		   "TSO packet len %d  hlen %d  total len %d  tso size %d\n",
		   skb->len, hlen, skb_headlen(skb),
		   skb_shinfo(skb)->gso_size);

		tx_start_bd->bd_flags.as_bitfield |= ETH_TX_BD_FLAGS_SW_LSO;

		if (unlikely(skb_headlen(skb) > hlen))
			bd_prod = bnx2x_tx_split(bp, txdata, tx_buf,
						 &tx_start_bd, hlen,
						 bd_prod, ++nbd);
		if (!CHIP_IS_E1x(bp))
			bnx2x_set_pbd_gso_e2(skb, &pbd_e2_parsing_data,
					     xmit_type);
		else
			bnx2x_set_pbd_gso(skb, pbd_e1x, xmit_type);
	}

	/* Set the PBD's parsing_data field if not zero
	 * (for the chips newer than 57711).
	 */
	if (pbd_e2_parsing_data)
		pbd_e2->parsing_data = cpu_to_le32(pbd_e2_parsing_data);

	tx_data_bd = (struct eth_tx_bd *)tx_start_bd;

	/* Handle fragmented skb */
	for (i = 0; i < skb_shinfo(skb)->nr_frags; i++) {
		skb_frag_t *frag = &skb_shinfo(skb)->frags[i];

		mapping = skb_frag_dma_map(&bp->pdev->dev, frag, 0,
					   skb_frag_size(frag), DMA_TO_DEVICE);
		if (unlikely(dma_mapping_error(&bp->pdev->dev, mapping))) {
			unsigned int pkts_compl = 0, bytes_compl = 0;

			DP(NETIF_MSG_TX_QUEUED,
			   "Unable to map page - dropping packet...\n");

			/* we need unmap all buffers already mapped
			 * for this SKB;
			 * first_bd->nbd need to be properly updated
			 * before call to bnx2x_free_tx_pkt
			 */
			first_bd->nbd = cpu_to_le16(nbd);
			bnx2x_free_tx_pkt(bp, txdata,
					  TX_BD(txdata->tx_pkt_prod),
					  &pkts_compl, &bytes_compl);
			return NETDEV_TX_OK;
		}

		bd_prod = TX_BD(NEXT_TX_IDX(bd_prod));
		tx_data_bd = &txdata->tx_desc_ring[bd_prod].reg_bd;
		if (total_pkt_bd == NULL)
			total_pkt_bd = &txdata->tx_desc_ring[bd_prod].reg_bd;

		tx_data_bd->addr_hi = cpu_to_le32(U64_HI(mapping));
		tx_data_bd->addr_lo = cpu_to_le32(U64_LO(mapping));
		tx_data_bd->nbytes = cpu_to_le16(skb_frag_size(frag));
		le16_add_cpu(&pkt_size, skb_frag_size(frag));
		nbd++;

		DP(NETIF_MSG_TX_QUEUED,
		   "frag %d  bd @%p  addr (%x:%x)  nbytes %d\n",
		   i, tx_data_bd, tx_data_bd->addr_hi, tx_data_bd->addr_lo,
		   le16_to_cpu(tx_data_bd->nbytes));
	}

	DP(NETIF_MSG_TX_QUEUED, "last bd @%p\n", tx_data_bd);

	/* update with actual num BDs */
	first_bd->nbd = cpu_to_le16(nbd);

	bd_prod = TX_BD(NEXT_TX_IDX(bd_prod));

	/* now send a tx doorbell, counting the next BD
	 * if the packet contains or ends with it
	 */
	if (TX_BD_POFF(bd_prod) < nbd)
		nbd++;

	/* total_pkt_bytes should be set on the first data BD if
	 * it's not an LSO packet and there is more than one
	 * data BD. In this case pkt_size is limited by an MTU value.
	 * However we prefer to set it for an LSO packet (while we don't
	 * have to) in order to save some CPU cycles in a none-LSO
	 * case, when we much more care about them.
	 */
	if (total_pkt_bd != NULL)
		total_pkt_bd->total_pkt_bytes = pkt_size;

	if (pbd_e1x)
		DP(NETIF_MSG_TX_QUEUED,
		   "PBD (E1X) @%p  ip_data %x  ip_hlen %u  ip_id %u  lso_mss %u  tcp_flags %x  xsum %x  seq %u  hlen %u\n",
		   pbd_e1x, pbd_e1x->global_data, pbd_e1x->ip_hlen_w,
		   pbd_e1x->ip_id, pbd_e1x->lso_mss, pbd_e1x->tcp_flags,
		   pbd_e1x->tcp_pseudo_csum, pbd_e1x->tcp_send_seq,
		    le16_to_cpu(pbd_e1x->total_hlen_w));
	if (pbd_e2)
		DP(NETIF_MSG_TX_QUEUED,
		   "PBD (E2) @%p  dst %x %x %x src %x %x %x parsing_data %x\n",
		   pbd_e2, pbd_e2->dst_mac_addr_hi, pbd_e2->dst_mac_addr_mid,
		   pbd_e2->dst_mac_addr_lo, pbd_e2->src_mac_addr_hi,
		   pbd_e2->src_mac_addr_mid, pbd_e2->src_mac_addr_lo,
		   pbd_e2->parsing_data);
	DP(NETIF_MSG_TX_QUEUED, "doorbell: nbd %d  bd %u\n", nbd, bd_prod);

	netdev_tx_sent_queue(txq, skb->len);

	skb_tx_timestamp(skb);

	txdata->tx_pkt_prod++;
	/*
	 * Make sure that the BD data is updated before updating the producer
	 * since FW might read the BD right after the producer is updated.
	 * This is only applicable for weak-ordered memory model archs such
	 * as IA-64. The following barrier is also mandatory since FW will
	 * assumes packets must have BDs.
	 */
	wmb();

	txdata->tx_db.data.prod += nbd;
	barrier();

	DOORBELL(bp, txdata->cid, txdata->tx_db.raw);

	mmiowb();

	txdata->tx_bd_prod += nbd;

	if (unlikely(bnx2x_tx_avail(bp, txdata) < MAX_DESC_PER_TX_PKT)) {
		netif_tx_stop_queue(txq);

		/* paired memory barrier is in bnx2x_tx_int(), we have to keep
		 * ordering of set_bit() in netif_tx_stop_queue() and read of
		 * fp->bd_tx_cons */
		smp_mb();

		bnx2x_fp_qstats(bp, txdata->parent_fp)->driver_xoff++;
		if (bnx2x_tx_avail(bp, txdata) >= MAX_DESC_PER_TX_PKT)
			netif_tx_wake_queue(txq);
	}
	txdata->tx_pkt++;

	return NETDEV_TX_OK;
}

/**
 * bnx2x_setup_tc - routine to configure net_device for multi tc
 *
 * @netdev: net device to configure
 * @tc: number of traffic classes to enable
 *
 * callback connected to the ndo_setup_tc function pointer
 */
int bnx2x_setup_tc(struct net_device *dev, u8 num_tc)
{
	int cos, prio, count, offset;
	struct bnx2x *bp = netdev_priv(dev);

	/* setup tc must be called under rtnl lock */
	ASSERT_RTNL();

	/* no traffic classes requested. aborting */
	if (!num_tc) {
		netdev_reset_tc(dev);
		return 0;
	}

	/* requested to support too many traffic classes */
	if (num_tc > bp->max_cos) {
		BNX2X_ERR("support for too many traffic classes requested: %d. max supported is %d\n",
			  num_tc, bp->max_cos);
		return -EINVAL;
	}

	/* declare amount of supported traffic classes */
	if (netdev_set_num_tc(dev, num_tc)) {
		BNX2X_ERR("failed to declare %d traffic classes\n", num_tc);
		return -EINVAL;
	}

	/* configure priority to traffic class mapping */
	for (prio = 0; prio < BNX2X_MAX_PRIORITY; prio++) {
		netdev_set_prio_tc_map(dev, prio, bp->prio_to_cos[prio]);
		DP(BNX2X_MSG_SP | NETIF_MSG_IFUP,
		   "mapping priority %d to tc %d\n",
		   prio, bp->prio_to_cos[prio]);
	}


	/* Use this configuration to diffrentiate tc0 from other COSes
	   This can be used for ets or pfc, and save the effort of setting
	   up a multio class queue disc or negotiating DCBX with a switch
	netdev_set_prio_tc_map(dev, 0, 0);
	DP(BNX2X_MSG_SP, "mapping priority %d to tc %d\n", 0, 0);
	for (prio = 1; prio < 16; prio++) {
		netdev_set_prio_tc_map(dev, prio, 1);
		DP(BNX2X_MSG_SP, "mapping priority %d to tc %d\n", prio, 1);
	} */

	/* configure traffic class to transmission queue mapping */
	for (cos = 0; cos < bp->max_cos; cos++) {
		count = BNX2X_NUM_ETH_QUEUES(bp);
		offset = cos * BNX2X_NUM_NON_CNIC_QUEUES(bp);
		netdev_set_tc_queue(dev, cos, count, offset);
		DP(BNX2X_MSG_SP | NETIF_MSG_IFUP,
		   "mapping tc %d to offset %d count %d\n",
		   cos, offset, count);
	}

	return 0;
}

/* called with rtnl_lock */
int bnx2x_change_mac_addr(struct net_device *dev, void *p)
{
	struct sockaddr *addr = p;
	struct bnx2x *bp = netdev_priv(dev);
	int rc = 0;

	if (!bnx2x_is_valid_ether_addr(bp, addr->sa_data)) {
		BNX2X_ERR("Requested MAC address is not valid\n");
		return -EINVAL;
	}

	if ((IS_MF_STORAGE_SD(bp) || IS_MF_FCOE_AFEX(bp)) &&
	    !is_zero_ether_addr(addr->sa_data)) {
		BNX2X_ERR("Can't configure non-zero address on iSCSI or FCoE functions in MF-SD mode\n");
		return -EINVAL;
	}

	if (netif_running(dev))  {
		rc = bnx2x_set_eth_mac(bp, false);
		if (rc)
			return rc;
	}

	memcpy(dev->dev_addr, addr->sa_data, dev->addr_len);

	if (netif_running(dev))
		rc = bnx2x_set_eth_mac(bp, true);

	return rc;
}

static void bnx2x_free_fp_mem_at(struct bnx2x *bp, int fp_index)
{
	union host_hc_status_block *sb = &bnx2x_fp(bp, fp_index, status_blk);
	struct bnx2x_fastpath *fp = &bp->fp[fp_index];
	u8 cos;

	/* Common */

	if (IS_FCOE_IDX(fp_index)) {
		memset(sb, 0, sizeof(union host_hc_status_block));
		fp->status_blk_mapping = 0;
	} else {
		/* status blocks */
		if (!CHIP_IS_E1x(bp))
			BNX2X_PCI_FREE(sb->e2_sb,
				       bnx2x_fp(bp, fp_index,
						status_blk_mapping),
				       sizeof(struct host_hc_status_block_e2));
		else
			BNX2X_PCI_FREE(sb->e1x_sb,
				       bnx2x_fp(bp, fp_index,
						status_blk_mapping),
				       sizeof(struct host_hc_status_block_e1x));
	}

	/* Rx */
	if (!skip_rx_queue(bp, fp_index)) {
		bnx2x_free_rx_bds(fp);

		/* fastpath rx rings: rx_buf rx_desc rx_comp */
		BNX2X_FREE(bnx2x_fp(bp, fp_index, rx_buf_ring));
		BNX2X_PCI_FREE(bnx2x_fp(bp, fp_index, rx_desc_ring),
			       bnx2x_fp(bp, fp_index, rx_desc_mapping),
			       sizeof(struct eth_rx_bd) * NUM_RX_BD);

		BNX2X_PCI_FREE(bnx2x_fp(bp, fp_index, rx_comp_ring),
			       bnx2x_fp(bp, fp_index, rx_comp_mapping),
			       sizeof(struct eth_fast_path_rx_cqe) *
			       NUM_RCQ_BD);

		/* SGE ring */
		BNX2X_FREE(bnx2x_fp(bp, fp_index, rx_page_ring));
		BNX2X_PCI_FREE(bnx2x_fp(bp, fp_index, rx_sge_ring),
			       bnx2x_fp(bp, fp_index, rx_sge_mapping),
			       BCM_PAGE_SIZE * NUM_RX_SGE_PAGES);
	}

	/* Tx */
	if (!skip_tx_queue(bp, fp_index)) {
		/* fastpath tx rings: tx_buf tx_desc */
		for_each_cos_in_tx_queue(fp, cos) {
			struct bnx2x_fp_txdata *txdata = fp->txdata_ptr[cos];

			DP(NETIF_MSG_IFDOWN,
			   "freeing tx memory of fp %d cos %d cid %d\n",
			   fp_index, cos, txdata->cid);

			BNX2X_FREE(txdata->tx_buf_ring);
			BNX2X_PCI_FREE(txdata->tx_desc_ring,
				txdata->tx_desc_mapping,
				sizeof(union eth_tx_bd_types) * NUM_TX_BD);
		}
	}
	/* end of fastpath */
}

void bnx2x_free_fp_mem_cnic(struct bnx2x *bp)
{
	int i;
	for_each_cnic_queue(bp, i)
		bnx2x_free_fp_mem_at(bp, i);
}

void bnx2x_free_fp_mem(struct bnx2x *bp)
{
	int i;
	for_each_eth_queue(bp, i)
		bnx2x_free_fp_mem_at(bp, i);
}

static void set_sb_shortcuts(struct bnx2x *bp, int index)
{
	union host_hc_status_block status_blk = bnx2x_fp(bp, index, status_blk);
	if (!CHIP_IS_E1x(bp)) {
		bnx2x_fp(bp, index, sb_index_values) =
			(__le16 *)status_blk.e2_sb->sb.index_values;
		bnx2x_fp(bp, index, sb_running_index) =
			(__le16 *)status_blk.e2_sb->sb.running_index;
	} else {
		bnx2x_fp(bp, index, sb_index_values) =
			(__le16 *)status_blk.e1x_sb->sb.index_values;
		bnx2x_fp(bp, index, sb_running_index) =
			(__le16 *)status_blk.e1x_sb->sb.running_index;
	}
}

/* Returns the number of actually allocated BDs */
static int bnx2x_alloc_rx_bds(struct bnx2x_fastpath *fp,
			      int rx_ring_size)
{
	struct bnx2x *bp = fp->bp;
	u16 ring_prod, cqe_ring_prod;
	int i, failure_cnt = 0;

	fp->rx_comp_cons = 0;
	cqe_ring_prod = ring_prod = 0;

	/* This routine is called only during fo init so
	 * fp->eth_q_stats.rx_skb_alloc_failed = 0
	 */
	for (i = 0; i < rx_ring_size; i++) {
		if (bnx2x_alloc_rx_data(bp, fp, ring_prod) < 0) {
			failure_cnt++;
			continue;
		}
		ring_prod = NEXT_RX_IDX(ring_prod);
		cqe_ring_prod = NEXT_RCQ_IDX(cqe_ring_prod);
		WARN_ON(ring_prod <= (i - failure_cnt));
	}

	if (failure_cnt)
		BNX2X_ERR("was only able to allocate %d rx skbs on queue[%d]\n",
			  i - failure_cnt, fp->index);

	fp->rx_bd_prod = ring_prod;
	/* Limit the CQE producer by the CQE ring size */
	fp->rx_comp_prod = min_t(u16, NUM_RCQ_RINGS*RCQ_DESC_CNT,
			       cqe_ring_prod);
	fp->rx_pkt = fp->rx_calls = 0;

	bnx2x_fp_stats(bp, fp)->eth_q_stats.rx_skb_alloc_failed += failure_cnt;

	return i - failure_cnt;
}

static void bnx2x_set_next_page_rx_cq(struct bnx2x_fastpath *fp)
{
	int i;

	for (i = 1; i <= NUM_RCQ_RINGS; i++) {
		struct eth_rx_cqe_next_page *nextpg;

		nextpg = (struct eth_rx_cqe_next_page *)
			&fp->rx_comp_ring[RCQ_DESC_CNT * i - 1];
		nextpg->addr_hi =
			cpu_to_le32(U64_HI(fp->rx_comp_mapping +
				   BCM_PAGE_SIZE*(i % NUM_RCQ_RINGS)));
		nextpg->addr_lo =
			cpu_to_le32(U64_LO(fp->rx_comp_mapping +
				   BCM_PAGE_SIZE*(i % NUM_RCQ_RINGS)));
	}
}

static int bnx2x_alloc_fp_mem_at(struct bnx2x *bp, int index)
{
	union host_hc_status_block *sb;
	struct bnx2x_fastpath *fp = &bp->fp[index];
	int ring_size = 0;
	u8 cos;
	int rx_ring_size = 0;

	if (!bp->rx_ring_size &&
	    (IS_MF_STORAGE_SD(bp) || IS_MF_FCOE_AFEX(bp))) {
		rx_ring_size = MIN_RX_SIZE_NONTPA;
		bp->rx_ring_size = rx_ring_size;
	} else if (!bp->rx_ring_size) {
		rx_ring_size = MAX_RX_AVAIL/BNX2X_NUM_RX_QUEUES(bp);

		if (CHIP_IS_E3(bp)) {
			u32 cfg = SHMEM_RD(bp,
					   dev_info.port_hw_config[BP_PORT(bp)].
					   default_cfg);

			/* Decrease ring size for 1G functions */
			if ((cfg & PORT_HW_CFG_NET_SERDES_IF_MASK) ==
			    PORT_HW_CFG_NET_SERDES_IF_SGMII)
				rx_ring_size /= 10;
		}

		/* allocate at least number of buffers required by FW */
		rx_ring_size = max_t(int, bp->disable_tpa ? MIN_RX_SIZE_NONTPA :
				     MIN_RX_SIZE_TPA, rx_ring_size);

		bp->rx_ring_size = rx_ring_size;
	} else /* if rx_ring_size specified - use it */
		rx_ring_size = bp->rx_ring_size;

	/* Common */
	sb = &bnx2x_fp(bp, index, status_blk);

	if (!IS_FCOE_IDX(index)) {
		/* status blocks */
		if (!CHIP_IS_E1x(bp))
			BNX2X_PCI_ALLOC(sb->e2_sb,
				&bnx2x_fp(bp, index, status_blk_mapping),
				sizeof(struct host_hc_status_block_e2));
		else
			BNX2X_PCI_ALLOC(sb->e1x_sb,
				&bnx2x_fp(bp, index, status_blk_mapping),
			    sizeof(struct host_hc_status_block_e1x));
	}

	/* FCoE Queue uses Default SB and doesn't ACK the SB, thus no need to
	 * set shortcuts for it.
	 */
	if (!IS_FCOE_IDX(index))
		set_sb_shortcuts(bp, index);

	/* Tx */
	if (!skip_tx_queue(bp, index)) {
		/* fastpath tx rings: tx_buf tx_desc */
		for_each_cos_in_tx_queue(fp, cos) {
			struct bnx2x_fp_txdata *txdata = fp->txdata_ptr[cos];

			DP(NETIF_MSG_IFUP,
			   "allocating tx memory of fp %d cos %d\n",
			   index, cos);

			BNX2X_ALLOC(txdata->tx_buf_ring,
				sizeof(struct sw_tx_bd) * NUM_TX_BD);
			BNX2X_PCI_ALLOC(txdata->tx_desc_ring,
				&txdata->tx_desc_mapping,
				sizeof(union eth_tx_bd_types) * NUM_TX_BD);
		}
	}

	/* Rx */
	if (!skip_rx_queue(bp, index)) {
		/* fastpath rx rings: rx_buf rx_desc rx_comp */
		BNX2X_ALLOC(bnx2x_fp(bp, index, rx_buf_ring),
				sizeof(struct sw_rx_bd) * NUM_RX_BD);
		BNX2X_PCI_ALLOC(bnx2x_fp(bp, index, rx_desc_ring),
				&bnx2x_fp(bp, index, rx_desc_mapping),
				sizeof(struct eth_rx_bd) * NUM_RX_BD);

		BNX2X_PCI_ALLOC(bnx2x_fp(bp, index, rx_comp_ring),
				&bnx2x_fp(bp, index, rx_comp_mapping),
				sizeof(struct eth_fast_path_rx_cqe) *
				NUM_RCQ_BD);

		/* SGE ring */
		BNX2X_ALLOC(bnx2x_fp(bp, index, rx_page_ring),
				sizeof(struct sw_rx_page) * NUM_RX_SGE);
		BNX2X_PCI_ALLOC(bnx2x_fp(bp, index, rx_sge_ring),
				&bnx2x_fp(bp, index, rx_sge_mapping),
				BCM_PAGE_SIZE * NUM_RX_SGE_PAGES);
		/* RX BD ring */
		bnx2x_set_next_page_rx_bd(fp);

		/* CQ ring */
		bnx2x_set_next_page_rx_cq(fp);

		/* BDs */
		ring_size = bnx2x_alloc_rx_bds(fp, rx_ring_size);
		if (ring_size < rx_ring_size)
			goto alloc_mem_err;
	}

	return 0;

/* handles low memory cases */
alloc_mem_err:
	BNX2X_ERR("Unable to allocate full memory for queue %d (size %d)\n",
						index, ring_size);
	/* FW will drop all packets if queue is not big enough,
	 * In these cases we disable the queue
	 * Min size is different for OOO, TPA and non-TPA queues
	 */
	if (ring_size < (fp->disable_tpa ?
				MIN_RX_SIZE_NONTPA : MIN_RX_SIZE_TPA)) {
			/* release memory allocated for this queue */
			bnx2x_free_fp_mem_at(bp, index);
			return -ENOMEM;
	}
	return 0;
}

int bnx2x_alloc_fp_mem_cnic(struct bnx2x *bp)
{
	if (!NO_FCOE(bp))
		/* FCoE */
		if (bnx2x_alloc_fp_mem_at(bp, FCOE_IDX(bp)))
			/* we will fail load process instead of mark
			 * NO_FCOE_FLAG
			 */
			return -ENOMEM;

	return 0;
}

int bnx2x_alloc_fp_mem(struct bnx2x *bp)
{
	int i;

	/* 1. Allocate FP for leading - fatal if error
	 * 2. Allocate RSS - fix number of queues if error
	 */

	/* leading */
	if (bnx2x_alloc_fp_mem_at(bp, 0))
		return -ENOMEM;

	/* RSS */
	for_each_nondefault_eth_queue(bp, i)
		if (bnx2x_alloc_fp_mem_at(bp, i))
			break;

	/* handle memory failures */
	if (i != BNX2X_NUM_ETH_QUEUES(bp)) {
		int delta = BNX2X_NUM_ETH_QUEUES(bp) - i;

		WARN_ON(delta < 0);
		bnx2x_shrink_eth_fp(bp, delta);
		if (CNIC_SUPPORT(bp))
			/* move non eth FPs next to last eth FP
			 * must be done in that order
			 * FCOE_IDX < FWD_IDX < OOO_IDX
			 */

			/* move FCoE fp even NO_FCOE_FLAG is on */
			bnx2x_move_fp(bp, FCOE_IDX(bp), FCOE_IDX(bp) - delta);
		bp->num_ethernet_queues -= delta;
		bp->num_queues = bp->num_ethernet_queues +
				 bp->num_cnic_queues;
		BNX2X_ERR("Adjusted num of queues from %d to %d\n",
			  bp->num_queues + delta, bp->num_queues);
	}

	return 0;
}

void bnx2x_free_mem_bp(struct bnx2x *bp)
{
	kfree(bp->fp->tpa_info);
	kfree(bp->fp);
	kfree(bp->sp_objs);
	kfree(bp->fp_stats);
	kfree(bp->bnx2x_txq);
	kfree(bp->msix_table);
	kfree(bp->ilt);
}

int bnx2x_alloc_mem_bp(struct bnx2x *bp)
{
	struct bnx2x_fastpath *fp;
	struct msix_entry *tbl;
	struct bnx2x_ilt *ilt;
	int msix_table_size = 0;
	int fp_array_size, txq_array_size;
	int i;

	/*
	 * The biggest MSI-X table we might need is as a maximum number of fast
	 * path IGU SBs plus default SB (for PF).
	 */
	msix_table_size = bp->igu_sb_cnt;
	if (IS_PF(bp))
		msix_table_size++;
	BNX2X_DEV_INFO("msix_table_size %d\n", msix_table_size);

	/* fp array: RSS plus CNIC related L2 queues */
	fp_array_size = BNX2X_MAX_RSS_COUNT(bp) + CNIC_SUPPORT(bp);
	BNX2X_DEV_INFO("fp_array_size %d", fp_array_size);

	fp = kcalloc(fp_array_size, sizeof(*fp), GFP_KERNEL);
	if (!fp)
		goto alloc_err;
	for (i = 0; i < fp_array_size; i++) {
		fp[i].tpa_info =
			kcalloc(ETH_MAX_AGGREGATION_QUEUES_E1H_E2,
				sizeof(struct bnx2x_agg_info), GFP_KERNEL);
		if (!(fp[i].tpa_info))
			goto alloc_err;
	}

	bp->fp = fp;

	/* allocate sp objs */
	bp->sp_objs = kcalloc(fp_array_size, sizeof(struct bnx2x_sp_objs),
			      GFP_KERNEL);
	if (!bp->sp_objs)
		goto alloc_err;

	/* allocate fp_stats */
	bp->fp_stats = kcalloc(fp_array_size, sizeof(struct bnx2x_fp_stats),
			       GFP_KERNEL);
	if (!bp->fp_stats)
		goto alloc_err;

	/* Allocate memory for the transmission queues array */
	txq_array_size =
		BNX2X_MAX_RSS_COUNT(bp) * BNX2X_MULTI_TX_COS + CNIC_SUPPORT(bp);
	BNX2X_DEV_INFO("txq_array_size %d", txq_array_size);

	bp->bnx2x_txq = kcalloc(txq_array_size, sizeof(struct bnx2x_fp_txdata),
				GFP_KERNEL);
	if (!bp->bnx2x_txq)
		goto alloc_err;

	/* msix table */
	tbl = kcalloc(msix_table_size, sizeof(*tbl), GFP_KERNEL);
	if (!tbl)
		goto alloc_err;
	bp->msix_table = tbl;

	/* ilt */
	ilt = kzalloc(sizeof(*ilt), GFP_KERNEL);
	if (!ilt)
		goto alloc_err;
	bp->ilt = ilt;

	return 0;
alloc_err:
	bnx2x_free_mem_bp(bp);
	return -ENOMEM;

}

int bnx2x_reload_if_running(struct net_device *dev)
{
	struct bnx2x *bp = netdev_priv(dev);

	if (unlikely(!netif_running(dev)))
		return 0;

	bnx2x_nic_unload(bp, UNLOAD_NORMAL, true);
	return bnx2x_nic_load(bp, LOAD_NORMAL);
}

int bnx2x_get_cur_phy_idx(struct bnx2x *bp)
{
	u32 sel_phy_idx = 0;
	if (bp->link_params.num_phys <= 1)
		return INT_PHY;

	if (bp->link_vars.link_up) {
		sel_phy_idx = EXT_PHY1;
		/* In case link is SERDES, check if the EXT_PHY2 is the one */
		if ((bp->link_vars.link_status & LINK_STATUS_SERDES_LINK) &&
		    (bp->link_params.phy[EXT_PHY2].supported & SUPPORTED_FIBRE))
			sel_phy_idx = EXT_PHY2;
	} else {

		switch (bnx2x_phy_selection(&bp->link_params)) {
		case PORT_HW_CFG_PHY_SELECTION_HARDWARE_DEFAULT:
		case PORT_HW_CFG_PHY_SELECTION_FIRST_PHY:
		case PORT_HW_CFG_PHY_SELECTION_FIRST_PHY_PRIORITY:
		       sel_phy_idx = EXT_PHY1;
		       break;
		case PORT_HW_CFG_PHY_SELECTION_SECOND_PHY:
		case PORT_HW_CFG_PHY_SELECTION_SECOND_PHY_PRIORITY:
		       sel_phy_idx = EXT_PHY2;
		       break;
		}
	}

	return sel_phy_idx;

}
int bnx2x_get_link_cfg_idx(struct bnx2x *bp)
{
	u32 sel_phy_idx = bnx2x_get_cur_phy_idx(bp);
	/*
	 * The selected actived PHY is always after swapping (in case PHY
	 * swapping is enabled). So when swapping is enabled, we need to reverse
	 * the configuration
	 */

	if (bp->link_params.multi_phy_config &
	    PORT_HW_CFG_PHY_SWAPPED_ENABLED) {
		if (sel_phy_idx == EXT_PHY1)
			sel_phy_idx = EXT_PHY2;
		else if (sel_phy_idx == EXT_PHY2)
			sel_phy_idx = EXT_PHY1;
	}
	return LINK_CONFIG_IDX(sel_phy_idx);
}

#ifdef NETDEV_FCOE_WWNN
int bnx2x_fcoe_get_wwn(struct net_device *dev, u64 *wwn, int type)
{
	struct bnx2x *bp = netdev_priv(dev);
	struct cnic_eth_dev *cp = &bp->cnic_eth_dev;

	switch (type) {
	case NETDEV_FCOE_WWNN:
		*wwn = HILO_U64(cp->fcoe_wwn_node_name_hi,
				cp->fcoe_wwn_node_name_lo);
		break;
	case NETDEV_FCOE_WWPN:
		*wwn = HILO_U64(cp->fcoe_wwn_port_name_hi,
				cp->fcoe_wwn_port_name_lo);
		break;
	default:
		BNX2X_ERR("Wrong WWN type requested - %d\n", type);
		return -EINVAL;
	}

	return 0;
}
#endif

/* called with rtnl_lock */
int bnx2x_change_mtu(struct net_device *dev, int new_mtu)
{
	struct bnx2x *bp = netdev_priv(dev);

	if (bp->recovery_state != BNX2X_RECOVERY_DONE) {
		BNX2X_ERR("Can't perform change MTU during parity recovery\n");
		return -EAGAIN;
	}

	if ((new_mtu > ETH_MAX_JUMBO_PACKET_SIZE) ||
	    ((new_mtu + ETH_HLEN) < ETH_MIN_PACKET_SIZE)) {
		BNX2X_ERR("Can't support requested MTU size\n");
		return -EINVAL;
	}

	/* This does not race with packet allocation
	 * because the actual alloc size is
	 * only updated as part of load
	 */
	dev->mtu = new_mtu;

	return bnx2x_reload_if_running(dev);
}

netdev_features_t bnx2x_fix_features(struct net_device *dev,
				     netdev_features_t features)
{
	struct bnx2x *bp = netdev_priv(dev);

	/* TPA requires Rx CSUM offloading */
	if (!(features & NETIF_F_RXCSUM) || bp->disable_tpa) {
		features &= ~NETIF_F_LRO;
		features &= ~NETIF_F_GRO;
	}

	return features;
}

int bnx2x_set_features(struct net_device *dev, netdev_features_t features)
{
	struct bnx2x *bp = netdev_priv(dev);
	u32 flags = bp->flags;
	bool bnx2x_reload = false;

	if (features & NETIF_F_LRO)
		flags |= TPA_ENABLE_FLAG;
	else
		flags &= ~TPA_ENABLE_FLAG;

	if (features & NETIF_F_GRO)
		flags |= GRO_ENABLE_FLAG;
	else
		flags &= ~GRO_ENABLE_FLAG;

	if (features & NETIF_F_LOOPBACK) {
		if (bp->link_params.loopback_mode != LOOPBACK_BMAC) {
			bp->link_params.loopback_mode = LOOPBACK_BMAC;
			bnx2x_reload = true;
		}
	} else {
		if (bp->link_params.loopback_mode != LOOPBACK_NONE) {
			bp->link_params.loopback_mode = LOOPBACK_NONE;
			bnx2x_reload = true;
		}
	}

	if (flags ^ bp->flags) {
		bp->flags = flags;
		bnx2x_reload = true;
	}

	if (bnx2x_reload) {
		if (bp->recovery_state == BNX2X_RECOVERY_DONE)
			return bnx2x_reload_if_running(dev);
		/* else: bnx2x_nic_load() will be called at end of recovery */
	}

	return 0;
}

void bnx2x_tx_timeout(struct net_device *dev)
{
	struct bnx2x *bp = netdev_priv(dev);

#ifdef BNX2X_STOP_ON_ERROR
	if (!bp->panic)
		bnx2x_panic();
#endif

	smp_mb__before_clear_bit();
	set_bit(BNX2X_SP_RTNL_TX_TIMEOUT, &bp->sp_rtnl_state);
	smp_mb__after_clear_bit();

	/* This allows the netif to be shutdown gracefully before resetting */
	schedule_delayed_work(&bp->sp_rtnl_task, 0);
}

int bnx2x_suspend(struct pci_dev *pdev, pm_message_t state)
{
	struct net_device *dev = pci_get_drvdata(pdev);
	struct bnx2x *bp;

	if (!dev) {
		dev_err(&pdev->dev, "BAD net device from bnx2x_init_one\n");
		return -ENODEV;
	}
	bp = netdev_priv(dev);

	rtnl_lock();

	pci_save_state(pdev);

	if (!netif_running(dev)) {
		rtnl_unlock();
		return 0;
	}

	netif_device_detach(dev);

	bnx2x_nic_unload(bp, UNLOAD_CLOSE, false);

	bnx2x_set_power_state(bp, pci_choose_state(pdev, state));

	rtnl_unlock();

	return 0;
}

int bnx2x_resume(struct pci_dev *pdev)
{
	struct net_device *dev = pci_get_drvdata(pdev);
	struct bnx2x *bp;
	int rc;

	if (!dev) {
		dev_err(&pdev->dev, "BAD net device from bnx2x_init_one\n");
		return -ENODEV;
	}
	bp = netdev_priv(dev);

	if (bp->recovery_state != BNX2X_RECOVERY_DONE) {
		BNX2X_ERR("Handling parity error recovery. Try again later\n");
		return -EAGAIN;
	}

	rtnl_lock();

	pci_restore_state(pdev);

	if (!netif_running(dev)) {
		rtnl_unlock();
		return 0;
	}

	bnx2x_set_power_state(bp, PCI_D0);
	netif_device_attach(dev);

	rc = bnx2x_nic_load(bp, LOAD_OPEN);

	rtnl_unlock();

	return rc;
}


void bnx2x_set_ctx_validation(struct bnx2x *bp, struct eth_context *cxt,
			      u32 cid)
{
	/* ustorm cxt validation */
	cxt->ustorm_ag_context.cdu_usage =
		CDU_RSRVD_VALUE_TYPE_A(HW_CID(bp, cid),
			CDU_REGION_NUMBER_UCM_AG, ETH_CONNECTION_TYPE);
	/* xcontext validation */
	cxt->xstorm_ag_context.cdu_reserved =
		CDU_RSRVD_VALUE_TYPE_A(HW_CID(bp, cid),
			CDU_REGION_NUMBER_XCM_AG, ETH_CONNECTION_TYPE);
}

static void storm_memset_hc_timeout(struct bnx2x *bp, u8 port,
				    u8 fw_sb_id, u8 sb_index,
				    u8 ticks)
{

	u32 addr = BAR_CSTRORM_INTMEM +
		   CSTORM_STATUS_BLOCK_DATA_TIMEOUT_OFFSET(fw_sb_id, sb_index);
	REG_WR8(bp, addr, ticks);
	DP(NETIF_MSG_IFUP,
	   "port %x fw_sb_id %d sb_index %d ticks %d\n",
	   port, fw_sb_id, sb_index, ticks);
}

static void storm_memset_hc_disable(struct bnx2x *bp, u8 port,
				    u16 fw_sb_id, u8 sb_index,
				    u8 disable)
{
	u32 enable_flag = disable ? 0 : (1 << HC_INDEX_DATA_HC_ENABLED_SHIFT);
	u32 addr = BAR_CSTRORM_INTMEM +
		   CSTORM_STATUS_BLOCK_DATA_FLAGS_OFFSET(fw_sb_id, sb_index);
	u16 flags = REG_RD16(bp, addr);
	/* clear and set */
	flags &= ~HC_INDEX_DATA_HC_ENABLED;
	flags |= enable_flag;
	REG_WR16(bp, addr, flags);
	DP(NETIF_MSG_IFUP,
	   "port %x fw_sb_id %d sb_index %d disable %d\n",
	   port, fw_sb_id, sb_index, disable);
}

void bnx2x_update_coalesce_sb_index(struct bnx2x *bp, u8 fw_sb_id,
				    u8 sb_index, u8 disable, u16 usec)
{
	int port = BP_PORT(bp);
	u8 ticks = usec / BNX2X_BTR;

	storm_memset_hc_timeout(bp, port, fw_sb_id, sb_index, ticks);

	disable = disable ? 1 : (usec ? 0 : 1);
	storm_memset_hc_disable(bp, port, fw_sb_id, sb_index, disable);
}<|MERGE_RESOLUTION|>--- conflicted
+++ resolved
@@ -85,7 +85,6 @@
 }
 
 /**
-<<<<<<< HEAD
  * bnx2x_fill_fw_str - Fill buffer with FW version string.
  *
  * @bp:        driver handle
@@ -110,7 +109,10 @@
 			 ((phy_fw_ver[0] != '\0') ? " phy " : ""), phy_fw_ver);
 	} else {
 		bnx2x_vf_fill_fw_str(bp, buf, buf_len);
-=======
+	}
+}
+
+/**
  * bnx2x_shrink_eth_fp - guarantees fastpath structures stay intact
  *
  * @bp:	driver handle
@@ -132,7 +134,6 @@
 			       sizeof(struct bnx2x_fp_txdata));
 			fp->txdata_ptr[cos] = &bp->bnx2x_txq[new_idx];
 		}
->>>>>>> daf3ec68
 	}
 }
 
